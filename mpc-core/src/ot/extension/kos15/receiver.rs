use aes::{Aes128, BlockCipher, BlockEncrypt, NewBlockCipher};

use cipher::consts::U16;
use matrix_transpose::transpose_bits;
use rand::{CryptoRng, Rng, RngCore, SeedableRng};
use rand_chacha::ChaCha12Rng;
use std::convert::TryInto;

use super::BaseSender;
use crate::{
    msgs::ot as msgs,
    ot::extension::{ExtReceiverCoreError, BASE_COUNT},
    utils::{self, sha256, u8vec_to_boolvec, xor},
    Block,
};
use clmul::Clmul;

#[derive(Clone, Debug, PartialEq)]
pub struct ChoiceState {
    choice: Vec<bool>,
    derandomized: Vec<bool>,
}

#[derive(Clone, Debug, PartialEq)]
pub enum State {
    Initialized,
    BaseSetup,
    BaseSend,
    Setup(ChoiceState),
    Complete,
}

// Helper function for making sure the OT state machine is being used correctly
fn check_state(expected: &State, received: &State) -> Result<(), ExtReceiverCoreError> {
    if expected != received {
        Err(ExtReceiverCoreError::BadState(
            format!("{:?}", expected),
            format!("{:?}", received),
        ))
    } else {
        Ok(())
    }
}

pub struct Kos15Receiver<R = ChaCha12Rng, C = Aes128> {
    rng: R,
    cipher: C,
    base: BaseSender,
    // Indicates by how many bits the boolean choices of the receiver have been extended for
    // performance or security checks
    padding: usize,
    state: State,
    // seeds are the result of running base OT setup. They are used to seed the
    // RNGs.
    seeds: Option<Vec<[Block; 2]>>,
    rngs: Option<Vec<[ChaCha12Rng; 2]>>,
    table: Option<Vec<u8>>,
    // our XOR share for the cointoss protocol
    cointoss_share: [u8; 32],
    // the shared random value which both parties will have at the end of the
    // cointoss protocol
    cointoss_random: Option<[u8; 32]>,
}

impl Default for Kos15Receiver {
    fn default() -> Self {
        let mut rng = ChaCha12Rng::from_entropy();
        let cointoss_share = rng.gen();
        Self {
            rng,
            cipher: Aes128::new_from_slice(&[0u8; 16]).unwrap(),
            base: BaseSender::default(),
            padding: 0,
            state: State::Initialized,
            seeds: None,
            rngs: None,
            table: None,
            cointoss_share,
            cointoss_random: None,
        }
    }
}

fn decrypt_values<C: BlockCipher<BlockSize = U16> + BlockEncrypt>(
    cipher: &mut C,
    ciphertexts: &[[Block; 2]],
    table: &[u8],
    choice: &[bool],
) -> Vec<Block> {
    let mut values: Vec<Block> = Vec::with_capacity(choice.len());
    for (j, b) in choice.iter().enumerate() {
        let t: [u8; BASE_COUNT / 8] = table[BASE_COUNT / 8 * j..BASE_COUNT / 8 * (j + 1)]
            .try_into()
            .unwrap();
        let t = Block::from(t);
        let y = if *b {
            ciphertexts[j][1]
        } else {
            ciphertexts[j][0]
        };
        let y = y ^ t.hash_tweak(cipher, j);
        values.push(y);
    }
    values
}

impl<R, C> Kos15Receiver<R, C>
where
    R: Rng + CryptoRng,
    C: BlockCipher<BlockSize = U16> + BlockEncrypt,
{
    fn set_seeds(&mut self, seeds: Vec<[Block; 2]>) {
        let rngs: Vec<[ChaCha12Rng; 2]> = seeds
            .iter()
            .map(|k| {
                let k0: [u8; 16] = k[0].to_be_bytes();
                let k1: [u8; 16] = k[1].to_be_bytes();
                let k0: [u8; 32] = [k0, k0]
                    .concat()
                    .try_into()
                    .expect("Could not convert block into [u8; 32]");
                let k1: [u8; 32] = [k1, k1]
                    .concat()
                    .try_into()
                    .expect("Could not convert block into [u8; 32]");
                [ChaCha12Rng::from_seed(k0), ChaCha12Rng::from_seed(k1)]
            })
            .collect();
        self.seeds = Some(seeds);
        self.rngs = Some(rngs);
    }
}

// Implement standard OT methods
impl<R, C> Kos15Receiver<R, C>
where
    R: Rng + CryptoRng + SeedableRng,
    C: BlockCipher<BlockSize = U16> + BlockEncrypt,
{
    pub fn state(&self) -> &State {
        &self.state
    }

    pub fn is_complete(&self) -> bool {
        self.state == State::Complete
    }

    pub fn base_setup(&mut self) -> Result<msgs::BaseSenderSetupWrapper, ExtReceiverCoreError> {
        check_state(&self.state, &State::Initialized)?;

        self.state = State::BaseSetup;
        Ok(msgs::BaseSenderSetupWrapper {
            setup: self.base.setup(&mut self.rng)?,
            cointoss_commit: sha256(&self.cointoss_share),
        })
    }

    pub fn base_send(
        &mut self,
        base_receiver_setup: msgs::BaseReceiverSetupWrapper,
    ) -> Result<msgs::BaseSenderPayloadWrapper, ExtReceiverCoreError> {
        check_state(&self.state, &State::BaseSetup)?;

        let mut seeds: Vec<[Block; 2]> = Vec::with_capacity(BASE_COUNT);
        for _ in 0..BASE_COUNT {
            seeds.push([Block::random(&mut self.rng), Block::random(&mut self.rng)]);
        }

        let base_send = self.base.send(&seeds, base_receiver_setup.setup)?;

        self.set_seeds(seeds);
        let mut result = [0u8; 32];
        xor(
            &base_receiver_setup.cointoss_share,
            &self.cointoss_share,
            &mut result,
        );
        self.cointoss_random = Some(result);
        self.state = State::BaseSend;
        Ok(msgs::BaseSenderPayloadWrapper {
            payload: base_send,
            cointoss_share: self.cointoss_share,
        })
    }

    pub fn extension_setup(
        &mut self,
        choice: &[bool],
    ) -> Result<msgs::ExtReceiverSetup, ExtReceiverCoreError> {
        check_state(&self.state, &State::BaseSend)?;

        // For performance purposes we require that choice is a multiple of 2^k for some k. If it
        // is not, we pad. Note that this padding is never used for OTs on the sender side.
        //
        // The x86_64 implementation requires a matrix with minimum row/columns 32, so we need 8*32
        // = 256 choices minimum, thus k should be at least 8. However, making k > 8 will not bring
        // performance gains.
        let mut padding = 256 - choice.len() % 256;

        // This is guaranteed to be set because we can only reach the BaseReceive by running
        // base_send(), which runs set_seeds(), which sets the RNGs
        let rngs = self
            .rngs
            .as_mut()
            .expect("RNGs were not set even when in State::BaseSend");

        // Also add 256 extra bits which will be sacrificed as part of the KOS15 protocol.
        //
        // These 256 extra bits are 32 extra bytes in u8 encoding, so it will increase the KOS extension
        // matrix by 32 columns. After transposition these additional columns turn into additional rows,
        // namely 32 * 8, where the factor 8 comes from the fact that it is a bit-level transpose.
        // This is why, in the end we will have to drain 256 rows in total.
        padding += 256;

        // Divide paddding by 8 because this is a byte vector and add 1 byte safety margin, when
        // choice.len() is not a multiple of 8
        let mut extra_bytes = vec![0_u8; padding / 8 + 1];
        self.rng.fill(&mut extra_bytes[..]);

        // extend choice bits with the exact amount of extra bits that we need.
        let mut r_bool = choice.to_vec();
        r_bool.extend(utils::u8vec_to_boolvec(&extra_bytes)[..padding].iter());
        let r = utils::boolvec_to_u8vec(&r_bool);

        let ncols = r_bool.len();
        let mut ts: Vec<u8> = vec![0_u8; ncols / 8 * BASE_COUNT];
        let mut gs: Vec<u8> = vec![0_u8; ncols / 8 * BASE_COUNT];

        // Note that for each row j of the matrix gs which will be sent to Sender,
        // Sender knows either rng[0] or rng[1] depending on his choice bit during
        // base OT. If he knows rng[1] then he will XOR it with gs[j] and get a
        // row ( ts[j] ^ r ). But if he knows rng[0] then his row will be ts[j].
        for j in 0..BASE_COUNT {
            rngs[j][0].fill_bytes(&mut ts[ncols / 8 * j..ncols / 8 * (j + 1)]);
            rngs[j][1].fill_bytes(&mut gs[ncols / 8 * j..ncols / 8 * (j + 1)]);
        }
        gs.iter_mut()
            .zip(&ts)
            .zip(r.iter().cycle())
            .for_each(|((g, t), r)| *g = *g ^ *t ^ *r);

        // After Sender transposes his matrix, he will have a table S such that
        // for each row j:
        // self.table[j] = S[j], if our choice bit was 0 or
        // self.table[j] = S[j] ^ delta, if our choice bit was 1
        // (note that delta is known only to Sender)
        transpose_bits(&mut ts, BASE_COUNT)?;

        // Check correlation
        // The check is explaned in the KOS15 paper in a paragraph on page 8
        // starting with "To carry out the check..."
        // We use the exact same notation as the paper.

        // Seeding with a value from cointoss so that neither party could influence
        // the randomness
        let mut rng = ChaCha12Rng::from_seed(
            self.cointoss_random
                .ok_or(ExtReceiverCoreError::InternalError)?,
        );

        let mut x = Clmul::new(&[0u8; BASE_COUNT / 8]);
        let mut t0 = Clmul::new(&[0u8; BASE_COUNT / 8]);
        let mut t1 = Clmul::new(&[0u8; BASE_COUNT / 8]);
        for (j, xj) in r_bool.into_iter().enumerate() {
            let mut tj = [0u8; BASE_COUNT / 8];
            tj.copy_from_slice(&ts[BASE_COUNT / 8 * j..BASE_COUNT / 8 * (j + 1)]);
            let mut tj = Clmul::new(&tj);
            // chi is the random weight
            let chi: [u8; BASE_COUNT / 8] = rng.gen();
            let mut chi = Clmul::new(&chi);
            if xj {
                x ^= chi;
            }
            // multiplication in the finite field (p.14 Implementation Optimizations.
            // suggests that it can be done without reduction).
            tj.clmul_reuse(&mut chi);
            t0 ^= tj;
            t1 ^= chi;
        }

        self.state = State::Setup(ChoiceState {
            choice: Vec::from(choice),
            derandomized: Vec::new(),
        });
        self.padding = padding;

        // Remove the last 256 rows which were sacrificed due to the KOS check
        ts.drain(ts.len() - 256 * BASE_COUNT / 8..);
        self.table = Some(ts);
        Ok(msgs::ExtReceiverSetup {
            ncols,
            table: gs,
            x: x.into(),
            t0: t0.into(),
            t1: t1.into(),
        })
    }

    pub fn receive(
        &mut self,
        payload: msgs::ExtSenderPayload,
    ) -> Result<Vec<Block>, ExtReceiverCoreError> {
        let choice_state = match &mut self.state {
            State::Setup(state) => state,
            received => {
                return Err(ExtReceiverCoreError::BadState(
                    format!("Setup"),
                    format!("{:?}", received),
                ))
            }
        };

        if payload.ciphertexts.len() > choice_state.choice.len() {
            return Err(ExtReceiverCoreError::InvalidPayloadSize);
        }

        let choice: Vec<bool> = choice_state
            .choice
            .drain(..payload.ciphertexts.len())
            .collect();

        // This is guaranteed to be present because State::Setup is only set by extension_setup,
        // which sets self.table
        let table = self
            .table
            .as_mut()
            .expect("table was not set even when in State::Setup");
        let consumed: Vec<u8> = table.drain(..choice.len() * BASE_COUNT / 8).collect();
        let values = decrypt_values(&mut self.cipher, &payload.ciphertexts, &consumed, &choice);

        if (choice_state.choice.len() == 0) && (choice_state.derandomized.len() == 0) {
            self.state = State::Complete;
        }

        Ok(values)
    }
}

// Implement random OT methods
impl<R, C> Kos15Receiver<R, C>
where
    R: Rng + CryptoRng + SeedableRng,
    C: BlockCipher<BlockSize = U16> + BlockEncrypt,
{
<<<<<<< HEAD
    pub fn rand_extension_setup(
        &mut self,
        choice_len: usize,
    ) -> Result<ExtReceiverSetup, ExtReceiverCoreError> {
=======
    pub fn rand_extension_setup(&mut self) -> Result<msgs::ExtReceiverSetup, ExtReceiverCoreError> {
        let n = self.count;
>>>>>>> 54021b8b
        // For random OT we generate random choice bits during setup then derandomize later
        let mut choice_bytes = vec![0u8; choice_len / 8];
        self.rng.fill_bytes(&mut choice_bytes);
        let choices = u8vec_to_boolvec(&choice_bytes);

        self.extension_setup(&choices)
    }

    pub fn derandomize(
        &mut self,
        choice: &[bool],
    ) -> Result<msgs::ExtDerandomize, ExtReceiverCoreError> {
        let choice_state = match &mut self.state {
            State::Setup(state) => state,
            received => {
                return Err(ExtReceiverCoreError::BadState(
                    format!("Setup"),
                    format!("{:?}", received),
                ))
            }
        };

        if choice.len() > choice_state.choice.len() {
            return Err(ExtReceiverCoreError::InvalidChoiceLength);
        }

        let random_choice: Vec<bool> = choice_state.choice.drain(..choice.len()).collect();
        let flip: Vec<bool> = random_choice
            .iter()
            .zip(choice)
            .map(|(a, b)| a ^ b)
            .collect();

        choice_state.derandomized.extend_from_slice(choice);
        Ok(msgs::ExtDerandomize { flip })
    }

    pub fn rand_receive(
        &mut self,
        payload: msgs::ExtSenderPayload,
    ) -> Result<Vec<Block>, ExtReceiverCoreError> {
        let choice_state = match &mut self.state {
            State::Setup(state) => state,
            received => {
                return Err(ExtReceiverCoreError::BadState(
                    format!("Setup"),
                    format!("{:?}", received),
                ))
            }
        };

        if payload.ciphertexts.len() > choice_state.derandomized.len() {
            return Err(ExtReceiverCoreError::NotDerandomized);
        }

        let choice: Vec<bool> = choice_state
            .derandomized
            .drain(..payload.ciphertexts.len())
            .collect();

        // This is guaranteed to be present because State::Setup is only set by extension_setup,
        // which sets self.table
        let table = self
            .table
            .as_mut()
            .expect("table was not set even when in State::Setup");
        let table: Vec<u8> = table.drain(..choice.len() * BASE_COUNT / 8).collect();
        let values = decrypt_values(&mut self.cipher, &payload.ciphertexts, &table, &choice);

        if (choice_state.choice.len() == 0) && (choice_state.derandomized.len() == 0) {
            self.state = State::Complete;
        }

        Ok(values)
    }
}<|MERGE_RESOLUTION|>--- conflicted
+++ resolved
@@ -342,15 +342,10 @@
     R: Rng + CryptoRng + SeedableRng,
     C: BlockCipher<BlockSize = U16> + BlockEncrypt,
 {
-<<<<<<< HEAD
     pub fn rand_extension_setup(
         &mut self,
         choice_len: usize,
-    ) -> Result<ExtReceiverSetup, ExtReceiverCoreError> {
-=======
-    pub fn rand_extension_setup(&mut self) -> Result<msgs::ExtReceiverSetup, ExtReceiverCoreError> {
-        let n = self.count;
->>>>>>> 54021b8b
+    ) -> Result<msgs::ExtReceiverSetup, ExtReceiverCoreError> {
         // For random OT we generate random choice bits during setup then derandomize later
         let mut choice_bytes = vec![0u8; choice_len / 8];
         self.rng.fill_bytes(&mut choice_bytes);
