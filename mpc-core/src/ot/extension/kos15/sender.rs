--- conflicted
+++ resolved
@@ -314,11 +314,8 @@
             return Err(ExtSenderCoreError::ConsistencyCheckFailed);
         }
 
-<<<<<<< HEAD
-        // Remove the last 256 rows which were sacrificed due to the KOS check
-=======
+
         // Remove additional rows introduced by padding
->>>>>>> 92f0ea0f
         qs.drain(qs.len() - expected_padding * BASE_COUNT / 8..);
         self.table = Some(qs);
         self.state = State::Setup;
