--- conflicted
+++ resolved
@@ -28,15 +28,7 @@
     use rstest::*;
 
     pub mod fixtures {
-<<<<<<< HEAD
-        use super::{BaseReceiverSetupWrapper, BaseSenderPayloadWrapper, BaseSenderSetupWrapper};
-=======
-        use crate::{
-            msgs::ot as msgs,
-            ot::base::tests::fixtures::{choice, values},
-            Block,
-        };
->>>>>>> 54021b8b
+        use crate::msgs::ot as msgs;
         use rstest::*;
 
         pub struct Data {
