[workspace]
members = [
    "tls-core",
    "mpc-core",
    "mpc-aio",
    "mpc-circuits",
    "tls-2pc-core",
    "tls-2pc-aio",
    "utils-aio",
    "requester",
    "notary",
    "core",
    "clmul",
<<<<<<< HEAD
    "matrix-transpose"
]
=======
]
exclude = ["tls-client"]
>>>>>>> 90c98c19
<|MERGE_RESOLUTION|>--- conflicted
+++ resolved
@@ -11,10 +11,6 @@
     "notary",
     "core",
     "clmul",
-<<<<<<< HEAD
     "matrix-transpose"
 ]
-=======
-]
-exclude = ["tls-client"]
->>>>>>> 90c98c19
+exclude = ["tls-client"]