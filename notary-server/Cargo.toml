--- conflicted
+++ resolved
@@ -46,12 +46,8 @@
 
 [dev-dependencies]
 # specify vendored feature to use statically linked copy of OpenSSL
-<<<<<<< HEAD
-hyper-tls = { version = "0.5.0", features = ["vendored"] }
+hyper-tls = { version = "0.6.0", features = ["vendored"] }
 tlsn-notary-client = { path = "../tlsn/tlsn-notary-client" }
-=======
-hyper-tls = { version = "0.6.0", features = ["vendored"] }
->>>>>>> 3506791d
 tlsn-prover = { path = "../tlsn/tlsn-prover", features = ["tracing"] }
 tls-server-fixture = { path = "../components/tls/tls-server-fixture" }
 tlsn-tls-core = { path = "../components/tls/tls-core" }
