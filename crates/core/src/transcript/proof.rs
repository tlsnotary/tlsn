//! Transcript proofs.

use serde::{Deserialize, Serialize};
use std::{
    cmp::Ordering,
    collections::{hash_set::Iter, HashSet},
    fmt,
    ops::Range,
};
use utils::range::ToRangeSet;

use crate::{
    attestation::Body,
    hash::Blinded,
    index::Index,
    transcript::{
        commit::TranscriptCommitmentKind,
        encoding::{EncodingProof, EncodingProofError, EncodingTree},
        hash::{PlaintextHashProof, PlaintextHashProofError, PlaintextHashSecret},
        Direction, Idx, PartialTranscript, Transcript,
    },
    CryptoProvider,
};

/// Proof of the contents of a transcript.
#[derive(Clone, Serialize, Deserialize)]
pub struct TranscriptProof {
    encoding_proof: Option<EncodingProof>,
    hash_proofs: Vec<PlaintextHashProof>,
}

opaque_debug::implement!(TranscriptProof);

impl TranscriptProof {
    /// Verifies the proof.
    ///
    /// Returns a partial transcript of authenticated data.
    ///
    /// # Arguments
    ///
    /// * `provider` - The crypto provider to use for verification.
    /// * `attestation_body` - The attestation body to verify against.
    pub fn verify_with_provider(
        self,
        provider: &CryptoProvider,
        attestation_body: &Body,
    ) -> Result<PartialTranscript, TranscriptProofError> {
        let info = attestation_body.connection_info();

        let mut transcript = PartialTranscript::new(
            info.transcript_length.sent as usize,
            info.transcript_length.received as usize,
        );

        // Verify encoding proof.
        if let Some(proof) = self.encoding_proof {
            let commitment = attestation_body.encoding_commitment().ok_or_else(|| {
                TranscriptProofError::new(
                    ErrorKind::Encoding,
                    "contains an encoding proof but attestation is missing encoding commitment",
                )
            })?;
            let seq = proof.verify_with_provider(provider, &info.transcript_length, commitment)?;
            transcript.union_transcript(&seq);
        }

        // Verify hash openings.
        for proof in self.hash_proofs {
            let commitment = attestation_body
                .plaintext_hashes()
                .get_by_field_id(proof.commitment_id())
                .map(|field| &field.data)
                .ok_or_else(|| {
                    TranscriptProofError::new(
                        ErrorKind::Hash,
                        format!("contains a hash opening but attestation is missing corresponding commitment (id: {})", proof.commitment_id()),
                    )
                })?;

            let (direction, seq) = proof.verify(&provider.hash, commitment)?;
            transcript.union_subsequence(direction, &seq);
        }

        Ok(transcript)
    }
}

/// Error for [`TranscriptProof`].
#[derive(Debug, thiserror::Error)]
pub struct TranscriptProofError {
    kind: ErrorKind,
    source: Option<Box<dyn std::error::Error + Send + Sync>>,
}

impl TranscriptProofError {
    fn new<E>(kind: ErrorKind, source: E) -> Self
    where
        E: Into<Box<dyn std::error::Error + Send + Sync>>,
    {
        Self {
            kind,
            source: Some(source.into()),
        }
    }
}

#[derive(Debug)]
enum ErrorKind {
    Encoding,
    Hash,
}

impl fmt::Display for TranscriptProofError {
    fn fmt(&self, f: &mut fmt::Formatter<'_>) -> fmt::Result {
        f.write_str("transcript proof error: ")?;

        match self.kind {
            ErrorKind::Encoding => f.write_str("encoding error")?,
            ErrorKind::Hash => f.write_str("hash error")?,
        }

        if let Some(source) = &self.source {
            write!(f, " caused by: {}", source)?;
        }

        Ok(())
    }
}

impl From<EncodingProofError> for TranscriptProofError {
    fn from(e: EncodingProofError) -> Self {
        TranscriptProofError::new(ErrorKind::Encoding, e)
    }
}

impl From<PlaintextHashProofError> for TranscriptProofError {
    fn from(e: PlaintextHashProofError) -> Self {
        TranscriptProofError::new(ErrorKind::Hash, e)
    }
}

/// A wrapper on [Idx].
///
/// This is purely used for [ProofIdxs::prune_subset]. An effective sort of
/// [Idx] is needed there to reduce the time complexity to prune subset(s) from
/// a collection of [Idx].
///
/// A custom ordering logic is implemented for [OrderedIdx] to achieve that (see
/// [Ord] implementation below). As a result, for each [OrderedIdx] in this
/// sorted collection, a full on subset check only needs to be done with other
/// [OrderedIdx] that are bigger than itself. This is faster than
/// conducting the check with every other [OrderedIdx] in the collection.
#[derive(Debug, Clone, Hash, PartialEq, Eq)]
struct OrderedIdx(Idx);

impl OrderedIdx {
    fn new(idx: Idx) -> Self {
        Self(idx)
    }

    fn inner(&self) -> &Idx {
        &self.0
    }

    fn into_inner(self) -> Idx {
        self.0
    }

    fn is_subset(&self, other: &OrderedIdx) -> bool {
        self.0.is_subset(other.inner())
    }

    fn iter_ranges(&self) -> impl Iterator<Item = Range<usize>> + '_ {
        self.0.iter_ranges()
    }
}

/// Custom ordering for [OrderedIdx].
///
/// [OrderedIdx] is ordered in terms of its likelihood to be a subset of other,
/// where [OrderedIdx] with higher likelihood to be a subset of other, is
/// smaller. For example,
///
/// (a) [4..5, 7..9] is smaller than [1..5, 6..10].
/// (b) [7..9, 10..13] is smaller than [7..10, 12..15].
/// (c) [1..3, 5..9] is smaller than [1..3, 4..10].
///
/// Instead of a full on subset check, a cheaper 'subset likelihood' check is
/// used for this. Note that this doesn't guarantee that the smaller
/// [OrderedIdx] is always a subset, e.g. example (b).
impl Ord for OrderedIdx {
    fn cmp(&self, other: &Self) -> Ordering {
        let mut self_ranges_iter = self.iter_ranges();
        let mut other_ranges_iter = other.iter_ranges();

        let mut self_range_option = self_ranges_iter.next();
        let mut other_range_option = other_ranges_iter.next();

        // Iterate from the respective first range of [self] and [other], return
        // immediately if their start or end are different.
        while self_range_option.is_some() && other_range_option.is_some() {
            let self_range = self_range_option.unwrap();
            let other_range = other_range_option.unwrap();

            // Compare the start of the range (start..end) between the nth range of [self]
            // and [other], where bigger start = higher likelihood to be a
            // subset. For example, 4..x is likely to be a subset of 1..y, but
            // 1..y cannot be a subset of 4..x.
            if self_range.start != other_range.start {
                // reverse() as bigger start = more likely to be subset = smaller [OrderedIdx].
                return self_range.start.cmp(&other_range.start).reverse();
            }

            // If start is the same, then the end of the range (start..end) is compared.
            // Smaller end = higher likelihood to be a subset. For example, x..4 is likely
            // to be a subset of x..5, but x..5 cannot be a subset of x..4.
            if self_range.end != other_range.end {
                return self_range.end.cmp(&other_range.end);
            }

            self_range_option = self_ranges_iter.next();
            other_range_option = other_ranges_iter.next();
        }

        match (self_range_option, other_range_option) {
            // All N ranges of [other] are the same as the first N ranges of [self],
            // i.e. [other] is a subset of [self].
            (Some(_), None) => Ordering::Greater,
            // All N ranges of [self] are the same as the first N ranges of [other],
            // i.e. [self] is a subset of [other].
            (None, Some(_)) => Ordering::Less,
            // All ranges of [self] are the same as all ranges of [other].
            (None, None) => Ordering::Equal,
            (Some(_), Some(_)) => {
                unreachable!("self_range_option and other_range_option cannot be both some")
            }
        }
    }
}

impl PartialOrd for OrderedIdx {
    fn partial_cmp(&self, other: &Self) -> Option<Ordering> {
        Some(self.cmp(other))
    }
}

/// A wrapper to store and process ([Direction], [Idx]) to be revealed.
#[derive(Debug)]
struct ProofIdxs(HashSet<(Direction, Idx)>);

impl ProofIdxs {
    fn new() -> Self {
        Self(HashSet::default())
    }

    fn insert(&mut self, dir_idx: (Direction, Idx)) -> bool {
        self.0.insert(dir_idx)
    }

    fn is_empty(&self) -> bool {
        self.0.is_empty()
    }

    fn iter(&self) -> Iter<'_, (Direction, Idx)> {
        self.0.iter()
    }

    /// Prune any rangeset [Idx] that is a subset of another rangeset before
    /// constructing [EncodingProof] or [PlaintextHashProof] to reduce
    /// unnecessary proof size, and proving + verifying time later.
    ///
    /// This is because any subset rangeset would also be revealed by its
    /// superset rangeset.
    fn prune_subset(&mut self) {
        self.prune_subset_with_direction(Direction::Sent);
        self.prune_subset_with_direction(Direction::Received);
    }

    fn prune_subset_with_direction(&mut self, direction: Direction) {
        // Given a specific [Direction], collect relevant [Idx] and build [OrderedIdx].
        let mut idxs_to_prune = self
            .iter()
            .filter(|(dir, _)| *dir == direction)
            .map(|(_, idx)| OrderedIdx::new(idx.clone()))
            .collect::<Vec<_>>();

        // Sort the collection according to the custom ordering described in [Ord]
        // implementation of [OrderedIdx] — which reduces subset search
        // time complexity.
        idxs_to_prune.sort_unstable();

        // Reverse the order so that subset check of each [OrderedIdx] is done with the
        // most likely superset (the biggest) first.
        idxs_to_prune.reverse();

        // [OrderedIdx] to be pruned and excluded.
        let mut pruned_idxs = HashSet::new();

        // Start from the second [OrderedIdx], as the first is guaranteed to not be a
        // subset of any.
        for i in 1..idxs_to_prune.len() {
            let idx = &idxs_to_prune[i];

            // Perform subset check of [idx] with [other_idx] that are bigger, as [idx]
            // is only likely to be their subset.
            for other_idx in idxs_to_prune.iter().take(i) {
                // Remove [idx] if it's a subset — this check contains an inner loop, which is
                // why the custom-ordering sort is used to minimise the no. of iteration of
                // the current loop.
                if !pruned_idxs.contains(other_idx) && idx.is_subset(other_idx) {
                    pruned_idxs.insert(idx);
                }
            }
        }

        pruned_idxs.into_iter().for_each(|idx| {
            self.0.remove(&(direction, idx.clone().into_inner()));
        });
    }
}

/// Builder for [`TranscriptProof`].
#[derive(Debug)]
pub struct TranscriptProofBuilder<'a> {
    default_kind: TranscriptCommitmentKind,
    transcript: &'a Transcript,
    encoding_tree: Option<&'a EncodingTree>,
    plaintext_hashes: &'a Index<PlaintextHashSecret>,
    encoding_proof_idxs: ProofIdxs,
    hash_proof_idxs: ProofIdxs,
}

impl<'a> TranscriptProofBuilder<'a> {
    /// Creates a new proof config builder.
    pub(crate) fn new(
        transcript: &'a Transcript,
        encoding_tree: Option<&'a EncodingTree>,
        plaintext_hashes: &'a Index<PlaintextHashSecret>,
    ) -> Self {
        Self {
            default_kind: TranscriptCommitmentKind::Encoding,
            transcript,
            encoding_tree,
            plaintext_hashes,
            encoding_proof_idxs: ProofIdxs::new(),
            hash_proof_idxs: ProofIdxs::new(),
        }
    }

    /// Sets the default kind of commitment to open when revealing ranges.
    pub fn default_kind(&mut self, kind: TranscriptCommitmentKind) -> &mut Self {
        self.default_kind = kind;
        self
    }

    /// Reveals the given ranges in the transcript using the provided kind of
    /// commitment.
    ///
    /// # Arguments
    ///
    /// * `ranges` - The ranges to reveal.
    /// * `direction` - The direction of the transcript.
    /// * `kind` - The kind of commitment to open.
    pub fn reveal_with_kind(
        &mut self,
        ranges: &dyn ToRangeSet<usize>,
        direction: Direction,
        kind: TranscriptCommitmentKind,
    ) -> Result<&mut Self, TranscriptProofBuilderError> {
        let idx = Idx::new(ranges.to_range_set());

        if idx.end() > self.transcript.len_of_direction(direction) {
            return Err(TranscriptProofBuilderError::new(
                BuilderErrorKind::Index,
                format!(
                    "range is out of bounds of the transcript ({}): {} > {}",
                    direction,
                    idx.end(),
                    self.transcript.len_of_direction(direction)
                ),
            ));
        }

        let dir_idx = (direction, idx);

        match kind {
            TranscriptCommitmentKind::Encoding => {
                let Some(encoding_tree) = self.encoding_tree else {
                    return Err(TranscriptProofBuilderError::new(
                        BuilderErrorKind::MissingCommitment,
                        "encoding tree is missing",
                    ));
                };

                // Insert the rangeset [dir_idx] if it's in the encoding tree, i.e. it's
                // committed.
                if encoding_tree.contains(&dir_idx) {
                    self.encoding_proof_idxs.insert(dir_idx);
                } else {
                    // Check if there is any committed rangeset in the encoding tree that is a
                    // subset of [dir_idx] — if yes, stage them into a temporary collection
                    // first.
                    let mut staged_subsets = Vec::new();
                    for committed_dir_idx in encoding_tree
                        .transcript_indices()
                        .into_iter()
                        .filter(|(dir, _)| *dir == dir_idx.0)
                    {
                        if committed_dir_idx.1.is_subset(&dir_idx.1) {
                            staged_subsets.push(committed_dir_idx);
                        }
                    }

                    // Form a union of all the staged subsets.
                    let mut union_subsets = Idx::empty();
                    for &(_, idx) in staged_subsets.iter() {
                        union_subsets = union_subsets.union(idx);
                    }

                    // Check if the union equals to [dir_idx] — if yes, that means [dir_idx]
                    // can be revealed as it is fully covered by the staged committed subsets.
                    if union_subsets == dir_idx.1 {
                        staged_subsets.into_iter().for_each(|commited_dir_idx| {
                            self.encoding_proof_idxs.insert(commited_dir_idx.clone());
                        });
                    // If no, that means either
                    // (1) No subset found.
                    // (2) There are ranges in [dir_idx] that are not covered by
                    // the staged subsets, hence
                    //     [dir_idx] cannot be revealed.
                    } else {
                        return Err(TranscriptProofBuilderError::new(
                            BuilderErrorKind::MissingCommitment,
                            format!(
                                "encoding commitment is missing for ranges in {} transcript",
                                direction
                            ),
                        ));
                    }
                }
            }
            TranscriptCommitmentKind::Hash { .. } => {
                // Insert the rangeset [dir_idx] if it's in [plaintext_hashes], i.e. it's
                // committed.
                if self
                    .plaintext_hashes
                    .get_by_transcript_idx(&dir_idx)
                    .is_some()
                {
                    self.hash_proof_idxs.insert(dir_idx);
                } else {
                    // Check if there is any committed rangeset in [plaintext_hashes] that is a
                    // subset of [dir_idx] — if yes, stage them into a temporary collection
                    // first.
                    let mut staged_subsets = Vec::new();
                    for committed_secret in self
                        .plaintext_hashes
                        .iter()
                        .filter(|secret| secret.direction == dir_idx.0)
                    {
                        if committed_secret.idx.is_subset(&dir_idx.1) {
                            staged_subsets
                                .push((committed_secret.direction, &committed_secret.idx));
                        }
                    }

                    // Form a union of all the staged subsets.
                    let mut union_subsets = Idx::empty();
                    for &(_, idx) in staged_subsets.iter() {
                        union_subsets = union_subsets.union(idx);
                    }

                    // Check if the union equals to [dir_idx] — if yes, that means [dir_idx]
                    // can be revealed as it is fully covered by the staged committed subsets.
                    if union_subsets == dir_idx.1 {
                        staged_subsets.into_iter().for_each(|commited_dir_idx| {
                            self.hash_proof_idxs
                                .insert((commited_dir_idx.0, commited_dir_idx.1.clone()));
                        });
                    // If no, that means either
                    // (1) No subset found.
                    // (2) There are ranges in [dir_idx] that are not covered by
                    // the staged subsets, hence
                    //     [dir_idx] cannot be revealed.
                    } else {
                        return Err(TranscriptProofBuilderError::new(
                            BuilderErrorKind::MissingCommitment,
                            format!(
                                "hash commitment is missing for ranges in {} transcript",
                                direction
                            ),
                        ));
                    }
                }
            }
        }
        Ok(self)
    }

    /// Reveals the given ranges in the transcript using the default kind of
    /// commitment.
    ///
    /// # Arguments
    ///
    /// * `ranges` - The ranges to reveal.
    /// * `direction` - The direction of the transcript.
    pub fn reveal(
        &mut self,
        ranges: &dyn ToRangeSet<usize>,
        direction: Direction,
    ) -> Result<&mut Self, TranscriptProofBuilderError> {
        self.reveal_with_kind(ranges, direction, self.default_kind)
    }

    /// Reveals the given ranges in the sent transcript using the default kind
    /// of commitment.
    ///
    /// # Arguments
    ///
    /// * `ranges` - The ranges to reveal.
    pub fn reveal_sent(
        &mut self,
        ranges: &dyn ToRangeSet<usize>,
    ) -> Result<&mut Self, TranscriptProofBuilderError> {
        self.reveal(ranges, Direction::Sent)
    }

    /// Reveals the given ranges in the received transcript using the default
    /// kind of commitment.
    ///
    /// # Arguments
    ///
    /// * `ranges` - The ranges to reveal.
    pub fn reveal_recv(
        &mut self,
        ranges: &dyn ToRangeSet<usize>,
    ) -> Result<&mut Self, TranscriptProofBuilderError> {
        self.reveal(ranges, Direction::Received)
    }

    /// Builds the transcript proof.
    pub fn build(mut self) -> Result<TranscriptProof, TranscriptProofBuilderError> {
        let encoding_proof = if !self.encoding_proof_idxs.is_empty() {
            self.encoding_proof_idxs.prune_subset();

            let encoding_tree = self.encoding_tree.expect("encoding tree is present");

            let proof = encoding_tree
                .proof(self.transcript, self.encoding_proof_idxs.iter())
                .expect("subsequences were checked to be in tree");

            Some(proof)
        } else {
            None
        };

        let mut hash_proofs = Vec::new();
        if !self.hash_proof_idxs.is_empty() {
            self.hash_proof_idxs.prune_subset();

            for dir_idx in self.hash_proof_idxs.iter() {
                let PlaintextHashSecret {
                    commitment,
                    blinder,
                    ..
                } = self
                    .plaintext_hashes
                    .get_by_transcript_idx(dir_idx)
                    .expect("idx was checked to be committed");

                let (_, data) = self
                    .transcript
                    .get(dir_idx.0, &dir_idx.1)
                    .expect("subsequence was checked to be in transcript")
                    .into_parts();

                hash_proofs.push(PlaintextHashProof::new(
                    Blinded::new_with_blinder(data, blinder.clone()),
                    *commitment,
                ));
            }
        }

        Ok(TranscriptProof {
            encoding_proof,
            hash_proofs,
        })
    }
}

/// Error for [`TranscriptProofBuilder`].
#[derive(Debug, thiserror::Error)]
pub struct TranscriptProofBuilderError {
    kind: BuilderErrorKind,
    source: Option<Box<dyn std::error::Error + Send + Sync>>,
}

impl TranscriptProofBuilderError {
    fn new<E>(kind: BuilderErrorKind, source: E) -> Self
    where
        E: Into<Box<dyn std::error::Error + Send + Sync>>,
    {
        Self {
            kind,
            source: Some(source.into()),
        }
    }
}

#[derive(Debug)]
enum BuilderErrorKind {
    Index,
    MissingCommitment,
}

impl fmt::Display for TranscriptProofBuilderError {
    fn fmt(&self, f: &mut std::fmt::Formatter<'_>) -> std::fmt::Result {
        f.write_str("transcript proof builder error: ")?;

        match self.kind {
            BuilderErrorKind::Index => f.write_str("index error")?,
            BuilderErrorKind::MissingCommitment => f.write_str("commitment error")?,
        }

        if let Some(source) = &self.source {
            write!(f, " caused by: {}", source)?;
        }

        Ok(())
    }
}

#[allow(clippy::single_range_in_vec_init)]
#[cfg(test)]
mod tests {
    use rstest::rstest;
    use tlsn_data_fixtures::http::{request::GET_WITH_HEADER, response::OK_JSON};
    use utils::range::RangeSet;

    use crate::{
        attestation::FieldId,
        fixtures::{
            attestation_fixture, encoder_secret, encoding_provider, request_fixture,
            ConnectionFixture, RequestFixture,
        },
        hash::{Blake3, HashAlgId},
        signing::SignatureAlgId,
        transcript::TranscriptCommitConfigBuilder,
    };

    use super::*;

    #[rstest]
    fn test_verify_missing_encoding_commitment_root() {
        let transcript = Transcript::new(GET_WITH_HEADER, OK_JSON);
        let connection = ConnectionFixture::tlsnotary(transcript.length());

        let RequestFixture {
            mut request,
            encoding_tree,
        } = request_fixture(
            transcript.clone(),
            encoding_provider(GET_WITH_HEADER, OK_JSON),
            connection.clone(),
            Blake3::default(),
        );

        let index = Index::default();
        let mut builder = TranscriptProofBuilder::new(&transcript, Some(&encoding_tree), &index);

        builder.reveal_recv(&(0..transcript.len().1)).unwrap();

        let transcript_proof = builder.build().unwrap();

        request.encoding_commitment_root = None;
        let attestation = attestation_fixture(
            request,
            connection,
            SignatureAlgId::SECP256K1,
            encoder_seed().to_vec(),
        );

        let provider = CryptoProvider::default();
        let err = transcript_proof
            .verify_with_provider(&provider, &attestation.body)
            .err()
            .unwrap();
        assert!(matches!(err.kind, ErrorKind::Encoding));
    }

    #[rstest]
    fn test_reveal_range_out_of_bounds() {
        let transcript = Transcript::new(
            [0, 1, 2, 3, 4, 5, 6, 7, 8, 9, 10, 11],
            [0, 1, 2, 3, 4, 5, 6, 7, 8, 9, 10, 11],
        );
        let index = Index::default();
        let mut builder = TranscriptProofBuilder::new(&transcript, None, &index);

        let err = builder.reveal(&(10..15), Direction::Sent).err().unwrap();
        assert!(matches!(err.kind, BuilderErrorKind::Index));

        let err = builder
            .reveal(&(10..15), Direction::Received)
            .err()
            .unwrap();
        assert!(matches!(err.kind, BuilderErrorKind::Index));
    }

    #[rstest]
    fn test_reveal_missing_encoding_tree() {
        let transcript = Transcript::new(
            [0, 1, 2, 3, 4, 5, 6, 7, 8, 9, 10, 11],
            [0, 1, 2, 3, 4, 5, 6, 7, 8, 9, 10, 11],
        );
        let index = Index::default();
        let mut builder = TranscriptProofBuilder::new(&transcript, None, &index);

        let err = builder.reveal_recv(&(9..11)).err().unwrap();
        assert!(matches!(err.kind, BuilderErrorKind::MissingCommitment));
    }

    #[rstest]
    fn test_reveal_missing_encoding_commitment_range() {
        let transcript = Transcript::new(GET_WITH_HEADER, OK_JSON);
        let connection = ConnectionFixture::tlsnotary(transcript.length());

        let RequestFixture { encoding_tree, .. } = request_fixture(
            transcript.clone(),
            encoding_provider(GET_WITH_HEADER, OK_JSON),
            connection,
            Blake3::default(),
        );

        let index = Index::default();
        let mut builder = TranscriptProofBuilder::new(&transcript, Some(&encoding_tree), &index);

        let err = builder.reveal_recv(&(0..11)).err().unwrap();
        assert!(matches!(err.kind, BuilderErrorKind::MissingCommitment));
    }

    #[rstest]
    fn test_reveal_missing_hash_commitment_range() {
        let transcript = Transcript::new(GET_WITH_HEADER, OK_JSON);

        let mut transcript_commitment_builder = TranscriptCommitConfigBuilder::new(&transcript);
        transcript_commitment_builder.default_kind(TranscriptCommitmentKind::Hash {
            alg: HashAlgId::SHA256,
        });
        transcript_commitment_builder
            .commit_recv(&(0..transcript.len().1))
            .unwrap();

        let transcripts_commitment_config = transcript_commitment_builder.build().unwrap();

        let plaintext_hash_secrets: Index<PlaintextHashSecret> = transcripts_commitment_config
            .iter_hash()
            .map(|(&(direction, ref idx), _)| PlaintextHashSecret {
                direction,
                idx: idx.clone(),
                commitment: FieldId::default(),
                blinder: rand::random(),
            })
            .collect::<Vec<PlaintextHashSecret>>()
            .into();
        let mut builder = TranscriptProofBuilder::new(&transcript, None, &plaintext_hash_secrets);
        builder.default_kind(TranscriptCommitmentKind::Hash {
            alg: HashAlgId::SHA256,
        });

        let err = builder.reveal_recv(&(0..11)).err().unwrap();
        assert!(matches!(err.kind, BuilderErrorKind::MissingCommitment));
    }

    #[rstest]
    #[case::reveal_all_rangesets_with_exact_set(
        vec![RangeSet::from([0..10]), RangeSet::from([12..30]), RangeSet::from([0..5, 15..30]), RangeSet::from([70..75, 85..100])],
        RangeSet::from([0..10, 12..30]),
        true,
    )]
    #[case::reveal_all_rangesets_with_superset_ranges(
        vec![RangeSet::from([0..1]), RangeSet::from([1..2, 8..9]), RangeSet::from([2..4, 6..8]), RangeSet::from([2..3, 6..7]), RangeSet::from([9..12])],
        RangeSet::from([0..4, 6..9]),
        true,
    )]
    #[case::reveal_all_rangesets_with_superset_range(
        vec![RangeSet::from([0..1, 2..4]), RangeSet::from([1..3]), RangeSet::from([1..9]), RangeSet::from([2..3])],
        RangeSet::from([0..4]),
        true,
    )]
    #[case::failed_to_reveal_with_superset_range_missing_within(
        vec![RangeSet::from([0..20, 45..56]), RangeSet::from([80..120]), RangeSet::from([50..53])],
        RangeSet::from([0..120]),
        false,
    )]
    #[case::failed_to_reveal_with_superset_range_missing_outside(
        vec![RangeSet::from([2..20, 45..116]), RangeSet::from([20..45]), RangeSet::from([50..53])],
        RangeSet::from([0..120]),
        false,
    )]
    #[case::failed_to_reveal_with_superset_ranges(
        vec![RangeSet::from([1..10]), RangeSet::from([1..20]),  RangeSet::from([15..20, 75..110])],
        RangeSet::from([0..41, 74..100]),
        false,
    )]
    #[case::failed_to_reveal_as_no_subset_range(
        vec![RangeSet::from([2..4]), RangeSet::from([1..2]), RangeSet::from([1..9]), RangeSet::from([2..3])],
        RangeSet::from([0..1]),
        false,
    )]
    #[allow(clippy::single_range_in_vec_init)]
    fn test_reveal_mutliple_rangesets_with_one_rangeset(
        #[case] commit_recv_rangesets: Vec<RangeSet<usize>>,
        #[case] reveal_recv_rangeset: RangeSet<usize>,
        #[case] success: bool,
    ) {
        let transcript = Transcript::new(GET_WITH_HEADER, OK_JSON);

        // Encoding commitment kind
        let mut transcript_commitment_builder = TranscriptCommitConfigBuilder::new(&transcript);
        for rangeset in commit_recv_rangesets.iter() {
            transcript_commitment_builder.commit_recv(rangeset).unwrap();
        }

        let transcripts_commitment_config = transcript_commitment_builder.build().unwrap();

        let encoding_tree = EncodingTree::new(
            &Blake3::default(),
            transcripts_commitment_config.iter_encoding(),
            &encoding_provider(GET_WITH_HEADER, OK_JSON),
            &transcript.length(),
        )
        .unwrap();

        let index = Index::default();
        let mut builder = TranscriptProofBuilder::new(&transcript, Some(&encoding_tree), &index);

        if success {
            assert!(builder.reveal_recv(&reveal_recv_rangeset).is_ok());
        } else {
            let err = builder.reveal_recv(&reveal_recv_rangeset).err().unwrap();
            assert!(matches!(err.kind, BuilderErrorKind::MissingCommitment));
        }

        // Hash commitment kind
        let mut transcript_commitment_builder = TranscriptCommitConfigBuilder::new(&transcript);
        transcript_commitment_builder.default_kind(TranscriptCommitmentKind::Hash {
            alg: HashAlgId::SHA256,
        });
        for rangeset in commit_recv_rangesets.iter() {
            transcript_commitment_builder.commit_recv(rangeset).unwrap();
        }
        let transcripts_commitment_config = transcript_commitment_builder.build().unwrap();

        let plaintext_hash_secrets: Index<PlaintextHashSecret> = transcripts_commitment_config
            .iter_hash()
            .map(|(&(direction, ref idx), _)| PlaintextHashSecret {
                direction,
                idx: idx.clone(),
                commitment: FieldId::default(),
                blinder: rand::random(),
            })
            .collect::<Vec<PlaintextHashSecret>>()
            .into();
        let mut builder = TranscriptProofBuilder::new(&transcript, None, &plaintext_hash_secrets);
        builder.default_kind(TranscriptCommitmentKind::Hash {
            alg: HashAlgId::SHA256,
        });

        if success {
            assert!(builder.reveal_recv(&reveal_recv_rangeset).is_ok());
        } else {
            let err = builder.reveal_recv(&reveal_recv_rangeset).err().unwrap();
            assert!(matches!(err.kind, BuilderErrorKind::MissingCommitment));
        }
    }

<<<<<<< HEAD
    #[rstest]
    #[case::no_subset_range(
        vec![RangeSet::from([0..5]), RangeSet::from([4..40, 99..145]), RangeSet::from([40..59]), RangeSet::from([59..109])],
        None
    )]
    #[case::contains_single_subset_range(
        vec![RangeSet::from([0..40, 99..145]), RangeSet::from([11..20]), RangeSet::from([40..99])],
        Some(vec![RangeSet::from([11..20])])
    )]
    #[case::contains_multiple_subset_ranges(
        vec![RangeSet::from([0..51, 69..145]), RangeSet::from([0..30, 99..145]), RangeSet::from([51..69])],
        Some(vec![RangeSet::from([0..30, 99..145])])
    )]
    // Also tests [Ord] implementation for [Idx].
    #[case::contains_multiple_subset_rangesets(
        vec![RangeSet::from([0..7, 13..31, 49..145]), RangeSet::from([7..13, 31..49]), RangeSet::from([0..7, 14..30]), RangeSet::from([0..7, 13..29]), RangeSet::from([0..7, 13..31, 50..70]), RangeSet::from([0..7, 13..31])],
        Some(vec![RangeSet::from([0..7, 14..30]), RangeSet::from([0..7, 13..29]), RangeSet::from([0..7, 13..31, 50..70]), RangeSet::from([0..7, 13..31])])
    )]
    fn test_prune_proof_idxs_direction(
        #[case] commit_recv_rangesets: Vec<RangeSet<usize>>,
        #[case] expected_pruned_subsets: Option<Vec<RangeSet<usize>>>,
    ) {
        let transcript = Transcript::new(GET_WITH_HEADER, OK_JSON);
=======
        request.encoding_commitment_root = None;
        let attestation = attestation_fixture(
            request,
            connection,
            SignatureAlgId::SECP256K1,
            encoder_secret(),
        );
>>>>>>> 5f919261

        let mut transcript_commitment_builder = TranscriptCommitConfigBuilder::new(&transcript);
        // Commit the rangesets.
        for rangeset in &commit_recv_rangesets {
            transcript_commitment_builder.commit_recv(rangeset).unwrap();
        }
        let transcripts_commitment_config = transcript_commitment_builder.build().unwrap();

        let encoding_tree = EncodingTree::new(
            &Blake3::default(),
            transcripts_commitment_config.iter_encoding(),
            &encoding_provider(GET_WITH_HEADER, OK_JSON),
            &transcript.length(),
        )
        .unwrap();

        let index = Index::default();
        let mut builder = TranscriptProofBuilder::new(&transcript, Some(&encoding_tree), &index);

        // Reveal all committed rangesets via a superset rangeset.
        builder.reveal_recv(&RangeSet::from([0..145])).unwrap();

        let commit_recv_rangesets: HashSet<_> = commit_recv_rangesets.into_iter().collect();
        let initial_proof_idxs = builder
            .encoding_proof_idxs
            .iter()
            .filter(|(dir, _)| *dir == Direction::Received)
            .map(|(_, idx)| idx.clone().0)
            .collect::<HashSet<_>>();

        // Since all committed rangesets are revealed, before pruning,
        // proof_idxs should contain all committed rangesets.
        assert_eq!(commit_recv_rangesets, initial_proof_idxs);

        // Prune any subset.
        builder.encoding_proof_idxs.prune_subset();

        let pruned_proof_idxs = builder
            .encoding_proof_idxs
            .iter()
            .filter(|(dir, _)| *dir == Direction::Received)
            .map(|(_, idx)| idx.clone().0)
            .collect::<HashSet<_>>();

        if let Some(subsets) = expected_pruned_subsets {
            let pruned_subsets: HashSet<_> = commit_recv_rangesets
                .difference(&pruned_proof_idxs)
                .collect();
            assert_eq!(pruned_subsets, subsets.iter().collect());
        } else {
            assert_eq!(commit_recv_rangesets, pruned_proof_idxs);
        };
    }
}<|MERGE_RESOLUTION|>--- conflicted
+++ resolved
@@ -677,7 +677,7 @@
             request,
             connection,
             SignatureAlgId::SECP256K1,
-            encoder_seed().to_vec(),
+            encoder_secret(),
         );
 
         let provider = CryptoProvider::default();
@@ -875,7 +875,6 @@
         }
     }
 
-<<<<<<< HEAD
     #[rstest]
     #[case::no_subset_range(
         vec![RangeSet::from([0..5]), RangeSet::from([4..40, 99..145]), RangeSet::from([40..59]), RangeSet::from([59..109])],
@@ -899,15 +898,6 @@
         #[case] expected_pruned_subsets: Option<Vec<RangeSet<usize>>>,
     ) {
         let transcript = Transcript::new(GET_WITH_HEADER, OK_JSON);
-=======
-        request.encoding_commitment_root = None;
-        let attestation = attestation_fixture(
-            request,
-            connection,
-            SignatureAlgId::SECP256K1,
-            encoder_secret(),
-        );
->>>>>>> 5f919261
 
         let mut transcript_commitment_builder = TranscriptCommitConfigBuilder::new(&transcript);
         // Commit the rangesets.
