--- conflicted
+++ resolved
@@ -18,11 +18,8 @@
 tlsn-benches-browser-native = { workspace = true, optional = true}
 tlsn-common = { workspace = true }
 tlsn-core = { workspace = true }
-<<<<<<< HEAD
 tlsn-hmac-sha256 = { workspace = true }
 tlsn-prover = { workspace = true }
-=======
->>>>>>> 30e4e37c
 tlsn-server-fixture = { workspace = true }
 tlsn-server-fixture-certs = { workspace = true }
 tlsn-tls-core = { workspace = true }
@@ -32,12 +29,9 @@
 async-trait = { workspace = true }
 charming = {version = "0.3.1", features = ["ssr"]}
 csv = "1.3.0"
-<<<<<<< HEAD
 dhat = { version = "0.3.3" }
 env_logger = { version = "0.6.0", default-features = false }
 futures = { workspace = true }
-=======
->>>>>>> 30e4e37c
 serde = { workspace = true }
 tokio = { workspace = true, features = [
   "rt",
