use eyre::{eyre, Result};
use notary_server::{
    init_tracing, run_server, CliFields, NotaryServerError, NotaryServerProperties,
};
use structopt::StructOpt;
use tracing::debug;

#[tokio::main]
async fn main() -> Result<(), NotaryServerError> {
    // Load command line arguments
    let cli_fields: CliFields = CliFields::from_args();

    let config = NotaryServerProperties::new(&cli_fields)
        .map_err(|err| eyre!("Failed to load config: {}", err))?;

    // Set up tracing for logging
    init_tracing(&config).map_err(|err| eyre!("Failed to set up tracing: {err}"))?;

<<<<<<< HEAD
    debug!("Server config loaded: \n{}", config);
=======
    // debug!("Server config loaded: \n{}", config);

    debug!(
        "Server config loaded: \n{}",
        serde_yaml::to_string(&config).map_err(|err| eyre!("Failed to print config: {err}"))?
    );
>>>>>>> edc2a178

    // Run the server
    run_server(&config).await?;

    Ok(())
}<|MERGE_RESOLUTION|>--- conflicted
+++ resolved
@@ -16,16 +16,12 @@
     // Set up tracing for logging
     init_tracing(&config).map_err(|err| eyre!("Failed to set up tracing: {err}"))?;
 
-<<<<<<< HEAD
-    debug!("Server config loaded: \n{}", config);
-=======
     // debug!("Server config loaded: \n{}", config);
 
     debug!(
         "Server config loaded: \n{}",
         serde_yaml::to_string(&config).map_err(|err| eyre!("Failed to print config: {err}"))?
     );
->>>>>>> edc2a178
 
     // Run the server
     run_server(&config).await?;
