--- conflicted
+++ resolved
@@ -898,12 +898,7 @@
     use super::*;
     use axum::{body::Body, routing::get, Router};
     use http::{Request, Version};
-<<<<<<< HEAD
-    use tower::util::ServiceExt;
-=======
-    // NOTARY_MODIFICATION: use tower_util instead of tower to make clippy happy
     use tower_util::ServiceExt;
->>>>>>> 224257b9
 
     #[tokio::test]
     async fn rejects_http_1_0_requests() {
