--- conflicted
+++ resolved
@@ -53,14 +53,8 @@
 #[derive(Clone, Debug, Deserialize, Default)]
 #[serde(rename_all = "kebab-case")]
 pub struct TLSProperties {
-<<<<<<< HEAD
     /// Flag to turn on/off TLS between prover and notary (should always be turned on unless TLS is handled by external setup e.g. reverse proxy, cloud)
     #[serde(deserialize_with = "deserialize_bool_from_anything")]
-=======
-    /// Flag to turn on/off TLS between prover and notary (should always be
-    /// turned on unless TLS is handled by external setup e.g. reverse proxy,
-    /// cloud)
->>>>>>> 7de49c8e
     pub enabled: bool,
     pub private_key_pem_path: String,
     pub certificate_pem_path: String,
