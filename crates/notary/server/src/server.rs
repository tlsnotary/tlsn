--- conflicted
+++ resolved
@@ -142,12 +142,9 @@
                         version,
                         public_key,
                         git_commit_hash,
-<<<<<<< HEAD
                         git_commit_timestamp,
                         #[cfg(feature = "tee_quote")]
                         quote: quote().await,
-=======
->>>>>>> 30e4e37c
                     }),
                 )
                     .into_response()
