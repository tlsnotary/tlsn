use async_tungstenite::{
    tokio::connect_async_with_tls_connector_and_config, tungstenite::protocol::WebSocketConfig,
};
use futures::future::join_all;
use http_body_util::{BodyExt as _, Full};
use hyper::{body::Bytes, Request, StatusCode};
use hyper_tls::HttpsConnector;
use hyper_util::{
    client::legacy::{connect::HttpConnector, Builder},
    rt::{TokioExecutor, TokioIo},
};
use notary_client::{Accepted, ClientError, NotarizationRequest, NotaryClient, NotaryConnection};
use notary_common::{ClientType, NotarizationSessionRequest, NotarizationSessionResponse};
use rstest::rstest;
use rustls::{Certificate, RootCertStore};
use std::{string::String, time::Duration};
use tls_core::verify::WebPkiVerifier;
use tls_server_fixture::{bind_test_server_hyper, CA_CERT_DER, SERVER_DOMAIN};
use tlsn_common::config::ProtocolConfig;
use tlsn_core::{request::RequestConfig, transcript::TranscriptCommitConfig, CryptoProvider};
use tlsn_prover::{Prover, ProverConfig};
use tokio::{
    io::{AsyncRead, AsyncWrite, AsyncWriteExt},
    time::sleep,
};
use tokio_util::compat::{FuturesAsyncReadCompatExt, TokioAsyncReadCompatExt};
use tracing::debug;
use tracing_subscriber::EnvFilter;
use ws_stream_tungstenite::WsStream;

use notary_server::{
<<<<<<< HEAD
    read_pem_file, run_server, AuthorizationProperties, LogProperties, NotarizationProperties,
    NotaryServerProperties, TLSProperties,
=======
    read_pem_file, run_server, AuthorizationProperties, NotarizationProperties,
    NotarizationSessionRequest, NotarizationSessionResponse, NotaryServerProperties, TLSProperties,
>>>>>>> b3558bef
};

const MAX_SENT_DATA: usize = 1 << 13;
const MAX_RECV_DATA: usize = 1 << 13;

const NOTARY_HOST: &str = "127.0.0.1";
const NOTARY_DNS: &str = "tlsnotaryserver.io";
const NOTARY_CA_CERT_PATH: &str = "./fixture/tls/rootCA.crt";
const NOTARY_CA_CERT_BYTES: &[u8] = include_bytes!("../fixture/tls/rootCA.crt");
const API_KEY: &str = "test_api_key_0";

fn get_server_config(
    port: u16,
    tls_enabled: bool,
    auth_enabled: bool,
    concurrency: usize,
) -> NotaryServerProperties {
    NotaryServerProperties {
        host: NOTARY_HOST.to_string(),
        port,
        notarization: NotarizationProperties {
            max_sent_data: 1 << 13,
            max_recv_data: 1 << 14,
            private_key_path: Some("./fixture/notary/notary.key".to_string()),
            ..Default::default()
        },
        tls: TLSProperties {
            enabled: tls_enabled,
            private_key_path: Some("./fixture/tls/notary.key".to_string()),
            certificate_path: Some("./fixture/tls/notary.crt".to_string()),
        },
        auth: AuthorizationProperties {
            enabled: auth_enabled,
            whitelist_path: Some("./fixture/auth/whitelist.csv".to_string()),
        },
        concurrency,
        ..Default::default()
    }
}

async fn setup_config_and_server(
    sleep_ms: u64,
    port: u16,
    tls_enabled: bool,
    auth_enabled: bool,
    concurrency: usize,
) -> NotaryServerProperties {
    let notary_config = get_server_config(port, tls_enabled, auth_enabled, concurrency);

    // Abruptly closed connections will cause the server to log errors. We
    // prevent that by excluding the noisy modules from logging.
    let _ = tracing_subscriber::fmt()
        .with_env_filter(EnvFilter::new(
            "error,uid_mux::yamux=off,tlsn_verifier=off,notary_server::service::tcp=off",
        ))
        .try_init();
    // Note: since only one global subscriber is allowed for the entire
    // testsuite, the above filter will have an effect on all tests.

    let config = notary_config.clone();

    // Run the notary server
    tokio::spawn(async move {
        run_server(&config).await.unwrap();
    });

    // Sleep for a while to allow notary server to finish set up and start listening
    tokio::time::sleep(Duration::from_millis(sleep_ms)).await;

    notary_config
}

// Returns `NotaryClient` configured for proving over TCP.
fn tcp_prover_client(notary_config: NotaryServerProperties) -> NotaryClient {
    let mut notary_client_builder = NotaryClient::builder();

    notary_client_builder
        .host(&notary_config.host)
        .port(notary_config.port)
        .enable_tls(false);

    if notary_config.auth.enabled {
        notary_client_builder.api_key(API_KEY);
    }

    notary_client_builder.build().unwrap()
}

// Tries to put the client in an `Accepted` state.
async fn accepted_client(client: NotaryClient) -> Result<Accepted, ClientError> {
    let notarization_request = NotarizationRequest::builder()
        .max_sent_data(MAX_SENT_DATA)
        .max_recv_data(MAX_RECV_DATA)
        .build()
        .unwrap();

    client.request_notarization(notarization_request).await
}

async fn tcp_prover(notary_config: NotaryServerProperties) -> (NotaryConnection, String) {
    let accepted = accepted_client(tcp_prover_client(notary_config))
        .await
        .unwrap();
    (accepted.io, accepted.id)
}

async fn tls_prover(notary_config: NotaryServerProperties) -> (NotaryConnection, String) {
    let mut certificate_file_reader = read_pem_file(NOTARY_CA_CERT_PATH).await.unwrap();
    let mut certificates: Vec<Certificate> = rustls_pemfile::certs(&mut certificate_file_reader)
        .unwrap()
        .into_iter()
        .map(Certificate)
        .collect();
    let certificate = certificates.remove(0);

    let mut root_cert_store = RootCertStore::empty();
    root_cert_store.add(&certificate).unwrap();

    let notary_client = NotaryClient::builder()
        .host(NOTARY_DNS)
        .port(notary_config.port)
        .root_cert_store(root_cert_store)
        .build()
        .unwrap();

    let accepted = accepted_client(notary_client).await.unwrap();
    (accepted.io, accepted.id)
}

#[rstest]
// For `tls_without_auth` test to pass, one needs to add "<NOTARY_HOST> <NOTARY_DNS>" in /etc/hosts
// so that this test programme can resolve the self-named NOTARY_DNS to NOTARY_HOST IP successfully.
#[case::tls_without_auth({
    tls_prover(setup_config_and_server(100, 7047, true, false, 100).await)
})]
#[case::tcp_with_auth({
    tcp_prover(setup_config_and_server(100, 7048, false, true, 100).await)
})]
#[case::tcp_without_auth({
    tcp_prover(setup_config_and_server(100, 7049, false, false, 100).await)
})]
#[awt]
#[tokio::test]
#[ignore = "expensive"]
async fn test_tcp_prover<S: AsyncWrite + AsyncRead + Send + Unpin + 'static>(
    #[future]
    #[case]
    requested_notarization: (S, String),
) {
    let (notary_socket, _) = requested_notarization;

    let mut root_store = tls_core::anchors::RootCertStore::empty();
    root_store
        .add(&tls_core::key::Certificate(CA_CERT_DER.to_vec()))
        .unwrap();

    let provider = CryptoProvider {
        cert: WebPkiVerifier::new(root_store, None),
        ..Default::default()
    };

    let protocol_config = ProtocolConfig::builder()
        .max_sent_data(MAX_SENT_DATA)
        .max_recv_data(MAX_RECV_DATA)
        .build()
        .unwrap();

    // Set up prover config.
    let prover_config = ProverConfig::builder()
        .server_name(SERVER_DOMAIN)
        .protocol_config(protocol_config)
        .crypto_provider(provider)
        .build()
        .unwrap();

    // Create a new Prover.
    let prover = Prover::new(prover_config)
        .setup(notary_socket.compat())
        .await
        .unwrap();

    // Connect to the Server.
    let (client_socket, server_socket) = tokio::io::duplex(1 << 16);
    let server_task = tokio::spawn(bind_test_server_hyper(server_socket.compat()));

    let (tls_connection, prover_fut) = prover.connect(client_socket.compat()).await.unwrap();

    // Spawn the Prover task to be run concurrently.
    let prover_task = tokio::spawn(prover_fut);

    let (mut request_sender, connection) =
        hyper::client::conn::http1::handshake(TokioIo::new(tls_connection.compat()))
            .await
            .unwrap();

    tokio::spawn(connection);

    let request = Request::builder()
        .uri(format!("https://{}/echo", SERVER_DOMAIN))
        .method("POST")
        .header("Host", SERVER_DOMAIN)
        .header("Connection", "close")
        .body(Full::<Bytes>::new("echo".into()))
        .unwrap();

    debug!("Sending request to server: {:?}", request);

    let response = request_sender.send_request(request).await.unwrap();

    assert!(response.status() == StatusCode::OK);

    let payload = response.into_body().collect().await.unwrap().to_bytes();
    debug!(
        "Received response from server: {:?}",
        &String::from_utf8_lossy(&payload)
    );

    server_task.await.unwrap().unwrap();

    let mut prover = prover_task.await.unwrap().unwrap().start_notarize();

    let (sent_len, recv_len) = prover.transcript().len();

    let mut builder = TranscriptCommitConfig::builder(prover.transcript());

    builder.commit_sent(&(0..sent_len)).unwrap();
    builder.commit_recv(&(0..recv_len)).unwrap();

    let commit_config = builder.build().unwrap();

    prover.transcript_commit(commit_config);

    let request = RequestConfig::builder().build().unwrap();

    _ = prover.finalize(&request).await.unwrap();

    debug!("Done notarization!");
}

#[tokio::test]
#[ignore = "expensive"]
async fn test_websocket_prover() {
    // Notary server configuration setup
    let notary_config = setup_config_and_server(100, 7050, true, false, 100).await;
    let notary_host = notary_config.host.clone();
    let notary_port = notary_config.port;

    // Connect to the notary server via TLS-WebSocket
    // Try to avoid dealing with transport layer directly to mimic the limitation of
    // a browser extension that uses websocket
    //
    // Establish TLS setup for connections later
    let certificate =
        tokio_native_tls::native_tls::Certificate::from_pem(NOTARY_CA_CERT_BYTES).unwrap();
    let notary_tls_connector = tokio_native_tls::native_tls::TlsConnector::builder()
        .add_root_certificate(certificate)
        .use_sni(false)
        .danger_accept_invalid_certs(true)
        .build()
        .unwrap();

    // Call the /session HTTP API to configure notarization and obtain session id
    let mut hyper_http_connector = HttpConnector::new();
    hyper_http_connector.enforce_http(false);
    let mut hyper_tls_connector =
        HttpsConnector::from((hyper_http_connector, notary_tls_connector.clone().into()));
    hyper_tls_connector.https_only(true);
    let https_client = Builder::new(TokioExecutor::new()).build(hyper_tls_connector);

    // Build the HTTP request to configure notarization
    let payload = serde_json::to_string(&NotarizationSessionRequest {
        client_type: ClientType::Websocket,
        max_sent_data: Some(MAX_SENT_DATA),
        max_recv_data: Some(MAX_RECV_DATA),
    })
    .unwrap();

    let request = Request::builder()
        .uri(format!("https://{notary_host}:{notary_port}/session"))
        .method("POST")
        .header("Host", notary_host.clone())
        // Need to specify application/json for axum to parse it as json
        .header("Content-Type", "application/json")
        .body(Full::new(Bytes::from(payload)))
        .unwrap();

    debug!("Sending request");

    let response = https_client.request(request).await.unwrap();

    debug!("Sent request");

    assert!(response.status() == StatusCode::OK);

    debug!("Response OK");

    // Pretty printing :)
    let payload = response.into_body().collect().await.unwrap().to_bytes();
    let notarization_response =
        serde_json::from_str::<NotarizationSessionResponse>(&String::from_utf8_lossy(&payload))
            .unwrap();

    debug!("Notarization response: {:?}", notarization_response,);

    // Connect to the Notary via TLS-Websocket
    //
    // Note: This will establish a new TLS-TCP connection instead of reusing the
    // previous TCP connection used in the previous HTTP POST request because we
    // cannot claim back the tcp connection used in hyper client while using its
    // high level request function — there does not seem to have a crate that can
    // let you make a request without establishing TCP connection where you can
    // claim the TCP connection later after making the request
    let request = http::Request::builder()
        // Need to specify the session_id so that notary server knows the right configuration to use
        // as the configuration is set in the previous HTTP call
        .uri(format!(
            "wss://{}:{}/notarize?sessionId={}",
            notary_host,
            notary_port,
            notarization_response.session_id.clone()
        ))
        .header("Host", notary_host.clone())
        .header("Sec-WebSocket-Key", uuid::Uuid::new_v4().to_string())
        .header("Sec-WebSocket-Version", "13")
        .header("Connection", "Upgrade")
        .header("Upgrade", "Websocket")
        .body(())
        .unwrap();

    let (notary_ws_stream, _) = connect_async_with_tls_connector_and_config(
        request,
        Some(notary_tls_connector.into()),
        Some(WebSocketConfig::default()),
    )
    .await
    .unwrap();

    // Wrap the socket with the adapter so that we get AsyncRead and AsyncWrite
    // implemented
    let notary_ws_socket = WsStream::new(notary_ws_stream);

    // Connect to the Server
    let (client_socket, server_socket) = tokio::io::duplex(1 << 16);
    let server_task = tokio::spawn(bind_test_server_hyper(server_socket.compat()));

    let mut root_store = tls_core::anchors::RootCertStore::empty();
    root_store
        .add(&tls_core::key::Certificate(CA_CERT_DER.to_vec()))
        .unwrap();

    let provider = CryptoProvider {
        cert: WebPkiVerifier::new(root_store, None),
        ..Default::default()
    };

    let protocol_config = ProtocolConfig::builder()
        .max_sent_data(MAX_SENT_DATA)
        .max_recv_data(MAX_RECV_DATA)
        .build()
        .unwrap();

    // Set up prover config.
    let prover_config = ProverConfig::builder()
        .server_name(SERVER_DOMAIN)
        .protocol_config(protocol_config)
        .crypto_provider(provider)
        .build()
        .unwrap();

    // Bind the Prover to the sockets
    let prover = Prover::new(prover_config)
        .setup(notary_ws_socket)
        .await
        .unwrap();
    let (tls_connection, prover_fut) = prover.connect(client_socket.compat()).await.unwrap();

    // Spawn the Prover and Mux tasks to be run concurrently
    let prover_task = tokio::spawn(prover_fut);

    let (mut request_sender, connection) =
        hyper::client::conn::http1::handshake(TokioIo::new(tls_connection.compat()))
            .await
            .unwrap();

    tokio::spawn(connection);

    let request = Request::builder()
        .uri(format!("https://{}/echo", SERVER_DOMAIN))
        .header("Host", SERVER_DOMAIN)
        .header("Connection", "close")
        .method("POST")
        .body(Full::<Bytes>::new("echo".into()))
        .unwrap();

    debug!("Sending request to server: {:?}", request);

    let response = request_sender.send_request(request).await.unwrap();

    assert!(response.status() == StatusCode::OK);

    let payload = response.into_body().collect().await.unwrap().to_bytes();
    debug!(
        "Received response from server: {:?}",
        &String::from_utf8_lossy(&payload)
    );

    server_task.await.unwrap().unwrap();

    let mut prover = prover_task.await.unwrap().unwrap().start_notarize();

    let (sent_len, recv_len) = prover.transcript().len();

    let mut builder = TranscriptCommitConfig::builder(prover.transcript());

    builder.commit_sent(&(0..sent_len)).unwrap();
    builder.commit_recv(&(0..recv_len)).unwrap();

    let commit_config = builder.build().unwrap();

    prover.transcript_commit(commit_config);

    let request = RequestConfig::builder().build().unwrap();

    _ = prover.finalize(&request).await.unwrap();

    debug!("Done notarization!");
}

#[tokio::test]
async fn test_concurrency_limit() {
    const CONCURRENCY: usize = 5;

    let notary_config = setup_config_and_server(100, 7051, false, false, CONCURRENCY).await;

    async fn do_test(config: NotaryServerProperties) -> Vec<(NotaryConnection, String)> {
        // Start notarization requests in parallel.
        let connections = (0..CONCURRENCY).map(|_| tcp_prover(config.clone()));

        // Wait for all requests to become accepted.
        let mut connections = join_all(connections).await;

        // Start a new request which will time out.
        let mut client = tcp_prover_client(config.clone());
        client.request_timeout(1);
        assert_eq!(accepted_client(client.clone()).await.err().unwrap().to_string(), "client error: Internal, source: Some(\"Timed out while waiting for server to accept notarization request\")");

        // Close one of the connections.
        connections.pop().unwrap().0.shutdown().await.unwrap();

        // Start a new request which will be accepted this time.
        let accepted = accepted_client(client).await.unwrap();
        connections.push((accepted.io, accepted.id));

        connections
    }

    let connections = do_test(notary_config.clone()).await;
    // Close all connections.
    for mut c in connections {
        c.0.shutdown().await.unwrap();
    }

    // Test again to make sure the server's semaphore was restored to the initial
    // state.
    _ = do_test(notary_config).await;
}

#[tokio::test]
async fn test_notarization_request_retry() {
    const CONCURRENCY: usize = 5;

    let config = setup_config_and_server(100, 7052, false, false, CONCURRENCY).await;

    // Max out the concurrency limit.
    let connections = (0..CONCURRENCY).map(|_| tcp_prover(config.clone()));
    let mut connections = join_all(connections).await;

    // Start a new request which will retry every second.
    let mut client = tcp_prover_client(config.clone());
    client.request_retry_override(1);
    let client_fut = accepted_client(client.clone());
    tokio::pin!(client_fut);

    tokio::select! {
        _ = &mut client_fut => panic!("Expected timeout to complete first"),
        _ = sleep(Duration::from_secs(2)) => {}
    }

    // Close one of the connections.
    connections.pop().unwrap().0.shutdown().await.unwrap();

    // Now the request will be accepted.
    tokio::select! {
        _ = client_fut => {},
        _ = sleep(Duration::from_secs(2)) => panic!("Expected client future to complete first")
    }
}<|MERGE_RESOLUTION|>--- conflicted
+++ resolved
@@ -29,13 +29,8 @@
 use ws_stream_tungstenite::WsStream;
 
 use notary_server::{
-<<<<<<< HEAD
-    read_pem_file, run_server, AuthorizationProperties, LogProperties, NotarizationProperties,
+    read_pem_file, run_server, AuthorizationProperties, NotarizationProperties,
     NotaryServerProperties, TLSProperties,
-=======
-    read_pem_file, run_server, AuthorizationProperties, NotarizationProperties,
-    NotarizationSessionRequest, NotarizationSessionResponse, NotaryServerProperties, TLSProperties,
->>>>>>> b3558bef
 };
 
 const MAX_SENT_DATA: usize = 1 << 13;
