--- conflicted
+++ resolved
@@ -474,7 +474,6 @@
     root_store
 }
 
-<<<<<<< HEAD
 // Checks whether the error is potentially related to a mismatch in TLS
 // configuration between the client and the server.
 fn is_tls_mismatch_error(err: &std::io::Error) -> bool {
@@ -493,7 +492,8 @@
         }
     }
     false
-=======
+}
+
 // Attempts to parse the value of the "Retry-After" header from the given
 // `response`.
 fn parse_retry_after(response: &Response<Incoming>) -> Result<u64, ClientError> {
@@ -523,5 +523,4 @@
     };
 
     Ok(seconds)
->>>>>>> de7a47de
 }