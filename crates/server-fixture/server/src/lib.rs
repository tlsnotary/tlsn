--- conflicted
+++ resolved
@@ -14,11 +14,7 @@
 use futures::{channel::oneshot, AsyncRead, AsyncWrite};
 use futures_rustls::{
     pki_types::{CertificateDer, PrivateKeyDer},
-<<<<<<< HEAD
-    rustls::{crypto::aws_lc_rs::default_provider, ServerConfig},
-=======
-    rustls::{server::WebPkiClientVerifier, RootCertStore, ServerConfig},
->>>>>>> 9d853eb4
+    rustls::{crypto::aws_lc_rs::default_provider, server::WebPkiClientVerifier, RootCertStore, ServerConfig},
     TlsAcceptor,
 };
 use hyper::{
