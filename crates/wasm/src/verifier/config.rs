use serde::Deserialize;
use tlsn_common::config::ProtocolConfigValidator;
use tsify_next::Tsify;

#[derive(Debug, Tsify, Deserialize)]
#[tsify(from_wasm_abi)]
pub struct VerifierConfig {
    pub id: String,
<<<<<<< HEAD
    pub max_sent_data: Option<usize>,
    pub max_recv_data: Option<usize>,
=======
    pub max_sent_data: usize,
    pub max_received_data: usize,
>>>>>>> 51183099
}

impl From<VerifierConfig> for tlsn_verifier::VerifierConfig {
    fn from(value: VerifierConfig) -> Self {
<<<<<<< HEAD
        let mut builder = tlsn_verifier::VerifierConfig::builder();
=======
        let mut builder = ProtocolConfigValidator::builder();
>>>>>>> 51183099

        builder.max_sent_data(value.max_sent_data);
        builder.max_recv_data(value.max_received_data);

<<<<<<< HEAD
        if let Some(value) = value.max_recv_data {
            builder = builder.max_recv_data(value);
        }
=======
        let config_validator = builder.build().unwrap();
>>>>>>> 51183099

        tlsn_verifier::tls::VerifierConfig::builder()
            .id(value.id)
            .protocol_config_validator(config_validator)
            .build()
            .unwrap()
    }
}<|MERGE_RESOLUTION|>--- conflicted
+++ resolved
@@ -5,38 +5,21 @@
 #[derive(Debug, Tsify, Deserialize)]
 #[tsify(from_wasm_abi)]
 pub struct VerifierConfig {
-    pub id: String,
-<<<<<<< HEAD
-    pub max_sent_data: Option<usize>,
-    pub max_recv_data: Option<usize>,
-=======
     pub max_sent_data: usize,
-    pub max_received_data: usize,
->>>>>>> 51183099
+    pub max_recv_data: usize,
 }
 
 impl From<VerifierConfig> for tlsn_verifier::VerifierConfig {
     fn from(value: VerifierConfig) -> Self {
-<<<<<<< HEAD
-        let mut builder = tlsn_verifier::VerifierConfig::builder();
-=======
         let mut builder = ProtocolConfigValidator::builder();
->>>>>>> 51183099
 
         builder.max_sent_data(value.max_sent_data);
-        builder.max_recv_data(value.max_received_data);
+        builder.max_recv_data(value.max_recv_data);
 
-<<<<<<< HEAD
-        if let Some(value) = value.max_recv_data {
-            builder = builder.max_recv_data(value);
-        }
-=======
-        let config_validator = builder.build().unwrap();
->>>>>>> 51183099
+        let validator = builder.build().unwrap();
 
-        tlsn_verifier::tls::VerifierConfig::builder()
-            .id(value.id)
-            .protocol_config_validator(config_validator)
+        tlsn_verifier::VerifierConfig::builder()
+            .protocol_config_validator(validator)
             .build()
             .unwrap()
     }
