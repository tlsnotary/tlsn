#![allow(clippy::single_range_in_vec_init)]

use std::collections::HashMap;

use tls_core::verify::WebPkiVerifier;
<<<<<<< HEAD
use tlsn_core::CryptoProvider;
use tlsn_prover::{Prover, ProverConfig};
use tlsn_verifier::{Verifier, VerifierConfig};
=======
use tlsn_common::config::{ProtocolConfig, ProtocolConfigValidator};
use tlsn_prover::tls::{Prover, ProverConfig};
use tlsn_server_fixture_certs::{CA_CERT_DER, SERVER_DOMAIN};
use tlsn_verifier::tls::{Verifier, VerifierConfig};
>>>>>>> 51183099
use wasm_bindgen::prelude::*;

use crate::{
    prover::JsProver,
    types::{Commit, HttpRequest, Method, Reveal},
    verifier::JsVerifier,
};

#[wasm_bindgen]
pub async fn test_prove() -> Result<(), JsValue> {
    let mut root_store = tls_core::anchors::RootCertStore::empty();
    root_store
        .add(&tls_core::key::Certificate(CA_CERT_DER.to_vec()))
        .unwrap();

<<<<<<< HEAD
    let mut provider = CryptoProvider::default();
    provider.cert = WebPkiVerifier::new(root_store, None);
=======
    let protocol_config = ProtocolConfig::builder()
        .max_sent_data(1024)
        .max_recv_data(1024)
        .build()
        .unwrap();
>>>>>>> 51183099

    let prover = Prover::new(
        ProverConfig::builder()
            .id("test")
<<<<<<< HEAD
            .server_name(SERVER_DOMAIN)
            .max_sent_data(1024)
            .max_recv_data(1024)
            .crypto_provider(provider)
=======
            .server_dns(SERVER_DOMAIN)
            .root_cert_store(root_store)
            .protocol_config(protocol_config)
>>>>>>> 51183099
            .build()
            .unwrap(),
    );

    let mut prover = JsProver::from(prover);

    let uri = format!("https://{}/bytes?size=512", SERVER_DOMAIN);

    prover
        .setup("ws://localhost:8080/tcp?addr=localhost%3A8010")
        .await?;

    prover
        .send_request(
            "ws://localhost:8080/tcp?addr=localhost%3A8083",
            HttpRequest {
                method: Method::GET,
                uri,
                headers: HashMap::from([("Accept".to_string(), b"*".to_vec())]),
                body: None,
            },
        )
        .await?;

    prover
        .reveal(Reveal {
            sent: vec![0..10],
            recv: vec![0..10],
        })
        .await?;

    Ok(())
}

#[wasm_bindgen]
pub async fn test_notarize() -> Result<(), JsValue> {
    let mut root_store = tls_core::anchors::RootCertStore::empty();
    root_store
        .add(&tls_core::key::Certificate(CA_CERT_DER.to_vec()))
        .unwrap();

<<<<<<< HEAD
    let mut provider = CryptoProvider::default();
    provider.cert = WebPkiVerifier::new(root_store, None);
=======
    let protocol_config = ProtocolConfig::builder()
        .max_sent_data(1024)
        .max_recv_data(1024)
        .build()
        .unwrap();
>>>>>>> 51183099

    let prover = Prover::new(
        ProverConfig::builder()
            .id("test")
<<<<<<< HEAD
            .server_name(SERVER_DOMAIN)
            .max_sent_data(1024)
            .max_recv_data(1024)
            .crypto_provider(provider)
=======
            .server_dns(SERVER_DOMAIN)
            .root_cert_store(root_store)
            .protocol_config(protocol_config)
>>>>>>> 51183099
            .build()
            .unwrap(),
    );

    let mut prover = JsProver::from(prover);

    let uri = format!("https://{SERVER_DOMAIN}/bytes?size=512");

    prover
        .setup("ws://localhost:8080/tcp?addr=localhost%3A8011")
        .await?;

    prover
        .send_request(
            "ws://localhost:8080/tcp?addr=localhost%3A8083",
            HttpRequest {
                method: Method::GET,
                uri,
                headers: HashMap::from([("Accept".to_string(), b"*".to_vec())]),
                body: None,
            },
        )
        .await?;

    let _ = prover.transcript()?;

    prover
        .notarize(Commit {
            sent: vec![0..10],
            recv: vec![0..10],
        })
        .await?;

    Ok(())
}

#[wasm_bindgen]
pub async fn test_verifier() -> Result<(), JsValue> {
    let mut root_store = tls_core::anchors::RootCertStore::empty();
    root_store
        .add(&tls_core::key::Certificate(CA_CERT_DER.to_vec()))
        .unwrap();

<<<<<<< HEAD
    let mut provider = CryptoProvider::default();
    provider.cert = WebPkiVerifier::new(root_store, None);

    let config = VerifierConfig::builder()
        .id("test")
        .max_sent_data(1024)
        .max_recv_data(1024)
        .crypto_provider(provider)
=======
    let config_validator = ProtocolConfigValidator::builder()
        .max_sent_data(1024)
        .max_recv_data(1024)
        .build()
        .unwrap();

    let config = VerifierConfig::builder()
        .id("test")
        .protocol_config_validator(config_validator)
        .cert_verifier(WebPkiVerifier::new(root_store, None))
>>>>>>> 51183099
        .build()
        .unwrap();

    let mut verifier = JsVerifier::from(Verifier::new(config));
    verifier
        .connect("ws://localhost:8080/tcp?addr=localhost%3A8012")
        .await?;
    verifier.verify().await?;

    Ok(())
}<|MERGE_RESOLUTION|>--- conflicted
+++ resolved
@@ -3,16 +3,11 @@
 use std::collections::HashMap;
 
 use tls_core::verify::WebPkiVerifier;
-<<<<<<< HEAD
+use tlsn_common::config::{ProtocolConfig, ProtocolConfigValidator};
 use tlsn_core::CryptoProvider;
 use tlsn_prover::{Prover, ProverConfig};
+use tlsn_server_fixture_certs::{CA_CERT_DER, SERVER_DOMAIN};
 use tlsn_verifier::{Verifier, VerifierConfig};
-=======
-use tlsn_common::config::{ProtocolConfig, ProtocolConfigValidator};
-use tlsn_prover::tls::{Prover, ProverConfig};
-use tlsn_server_fixture_certs::{CA_CERT_DER, SERVER_DOMAIN};
-use tlsn_verifier::tls::{Verifier, VerifierConfig};
->>>>>>> 51183099
 use wasm_bindgen::prelude::*;
 
 use crate::{
@@ -28,30 +23,20 @@
         .add(&tls_core::key::Certificate(CA_CERT_DER.to_vec()))
         .unwrap();
 
-<<<<<<< HEAD
     let mut provider = CryptoProvider::default();
     provider.cert = WebPkiVerifier::new(root_store, None);
-=======
-    let protocol_config = ProtocolConfig::builder()
-        .max_sent_data(1024)
-        .max_recv_data(1024)
-        .build()
-        .unwrap();
->>>>>>> 51183099
 
     let prover = Prover::new(
         ProverConfig::builder()
-            .id("test")
-<<<<<<< HEAD
             .server_name(SERVER_DOMAIN)
-            .max_sent_data(1024)
-            .max_recv_data(1024)
+            .protocol_config(
+                ProtocolConfig::builder()
+                    .max_sent_data(1024)
+                    .max_recv_data(1024)
+                    .build()
+                    .unwrap(),
+            )
             .crypto_provider(provider)
-=======
-            .server_dns(SERVER_DOMAIN)
-            .root_cert_store(root_store)
-            .protocol_config(protocol_config)
->>>>>>> 51183099
             .build()
             .unwrap(),
     );
@@ -93,30 +78,20 @@
         .add(&tls_core::key::Certificate(CA_CERT_DER.to_vec()))
         .unwrap();
 
-<<<<<<< HEAD
     let mut provider = CryptoProvider::default();
     provider.cert = WebPkiVerifier::new(root_store, None);
-=======
-    let protocol_config = ProtocolConfig::builder()
-        .max_sent_data(1024)
-        .max_recv_data(1024)
-        .build()
-        .unwrap();
->>>>>>> 51183099
 
     let prover = Prover::new(
         ProverConfig::builder()
-            .id("test")
-<<<<<<< HEAD
             .server_name(SERVER_DOMAIN)
-            .max_sent_data(1024)
-            .max_recv_data(1024)
+            .protocol_config(
+                ProtocolConfig::builder()
+                    .max_sent_data(1024)
+                    .max_recv_data(1024)
+                    .build()
+                    .unwrap(),
+            )
             .crypto_provider(provider)
-=======
-            .server_dns(SERVER_DOMAIN)
-            .root_cert_store(root_store)
-            .protocol_config(protocol_config)
->>>>>>> 51183099
             .build()
             .unwrap(),
     );
@@ -160,27 +135,18 @@
         .add(&tls_core::key::Certificate(CA_CERT_DER.to_vec()))
         .unwrap();
 
-<<<<<<< HEAD
     let mut provider = CryptoProvider::default();
     provider.cert = WebPkiVerifier::new(root_store, None);
 
     let config = VerifierConfig::builder()
-        .id("test")
-        .max_sent_data(1024)
-        .max_recv_data(1024)
+        .protocol_config_validator(
+            ProtocolConfigValidator::builder()
+                .max_sent_data(1024)
+                .max_recv_data(1024)
+                .build()
+                .unwrap(),
+        )
         .crypto_provider(provider)
-=======
-    let config_validator = ProtocolConfigValidator::builder()
-        .max_sent_data(1024)
-        .max_recv_data(1024)
-        .build()
-        .unwrap();
-
-    let config = VerifierConfig::builder()
-        .id("test")
-        .protocol_config_validator(config_validator)
-        .cert_verifier(WebPkiVerifier::new(root_store, None))
->>>>>>> 51183099
         .build()
         .unwrap();
 
