//! This module handles the verification phase of the verifier.
//!
//! The TLS verifier is an application-specific verifier.

use crate::SessionInfo;

use super::{state::Verify as VerifyState, Verifier, VerifierError};
use mpz_memory_core::MemoryExt;
use mpz_vm_core::Execute;
use serio::stream::IoStreamExt;
use tlsn_common::msg::ServerIdentityProof;
use tlsn_core::transcript::{Direction, PartialTranscript};

use tracing::{info, instrument};

impl Verifier<VerifyState> {
    /// Receives the **purported** transcript from the Prover.
    ///
    /// # Warning
    ///
    /// The content of the received transcript can not be considered authentic
    /// until after finalization.
    #[instrument(parent = &self.span, level = "info", skip_all, err)]
    pub async fn receive(&mut self) -> Result<PartialTranscript, VerifierError> {
        self.state
            .mux_fut
            .poll_with(async {
                // Receive partial transcript from the prover.
                let partial_transcript: PartialTranscript =
                    self.state.ctx.io_mut().expect_next().await?;

                info!("Received partial transcript from prover");

                // Check ranges.
                if partial_transcript.len_sent()
                    != self.state.connection_info.transcript_length.sent as usize
                    || partial_transcript.len_received()
                        != self.state.connection_info.transcript_length.received as usize
                {
                    return Err(VerifierError::verify(
                        "prover sent transcript with incorrect length",
                    ));
                }

                // Now verify the transcript parts which the prover wants to reveal.
                let sent_refs = self
                    .state
                    .transcript_refs
                    .get(Direction::Sent, partial_transcript.sent_authed())
                    .expect("index is in bounds");
                let recv_refs = self
                    .state
                    .transcript_refs
                    .get(Direction::Received, partial_transcript.received_authed())
                    .expect("index is in bounds");

                let plaintext_futs = sent_refs
                    .into_iter()
                    .chain(recv_refs)
                    .map(|slice| self.state.vm.decode(slice).map_err(VerifierError::zk))
                    .collect::<Result<Vec<_>, _>>()?;

                self.state.vm.flush(&mut self.state.ctx).await.unwrap();

                let mut purported_data = Vec::new();
                for mut fut in plaintext_futs {
                    let plaintext = fut
                        .try_recv()
                        .map_err(VerifierError::zk)?
                        .expect("plaintext should be decoded");
                    purported_data.extend_from_slice(&plaintext);
                }

                // Check that purported values are correct.
                if purported_data
                    .into_iter()
                    .zip(
                        partial_transcript
                            .iter(Direction::Sent)
                            .chain(partial_transcript.iter(Direction::Received)),
                    )
                    .any(|(a, b)| a != b)
                {
                    return Err(VerifierError::verify("purported transcript is incorrect"));
                }

                info!("Successfully verified purported transcript");

                Ok::<_, VerifierError>(partial_transcript)
            })
            .await
    }

    /// Verifies the TLS session.
    #[instrument(parent = &self.span, level = "info", skip_all, err)]
    pub async fn finalize(self) -> Result<SessionInfo, VerifierError> {
        let VerifyState {
            mux_ctrl,
            mut mux_fut,
            mut ctx,
            server_ephemeral_key,
            connection_info,
            ..
        } = self.state;

        let ServerIdentityProof {
            name: server_name,
            data,
<<<<<<< HEAD
        } = mux_fut
            .poll_with(async {
                // Finalize all MPC.
                ot_send.reveal(&mut ctx).await?;

                vm.finalize().await?;

                info!("Finalized all MPC");

                let identity_proof: ServerIdentityProof = io.expect_next().await?;

                Ok::<_, VerifierError>(identity_proof)
            })
            .await?;
=======
        } = mux_fut.poll_with(ctx.io_mut().expect_next()).await?;
>>>>>>> eeccbef9

        // Verify the server identity data.
        data.verify_with_provider(
            self.config.crypto_provider(),
            connection_info.time,
            &server_ephemeral_key,
            &server_name,
        )
        .map_err(VerifierError::verify)?;

        info!("Successfully verified session");

        if !mux_fut.is_complete() {
            mux_ctrl.close();
            mux_fut.await?;
        }

        Ok(SessionInfo {
            server_name,
            connection_info,
        })
    }
}<|MERGE_RESOLUTION|>--- conflicted
+++ resolved
@@ -106,24 +106,7 @@
         let ServerIdentityProof {
             name: server_name,
             data,
-<<<<<<< HEAD
-        } = mux_fut
-            .poll_with(async {
-                // Finalize all MPC.
-                ot_send.reveal(&mut ctx).await?;
-
-                vm.finalize().await?;
-
-                info!("Finalized all MPC");
-
-                let identity_proof: ServerIdentityProof = io.expect_next().await?;
-
-                Ok::<_, VerifierError>(identity_proof)
-            })
-            .await?;
-=======
         } = mux_fut.poll_with(ctx.io_mut().expect_next()).await?;
->>>>>>> eeccbef9
 
         // Verify the server identity data.
         data.verify_with_provider(
