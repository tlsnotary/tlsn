use super::{Backend, BackendError};
use crate::{DecryptMode, EncryptMode, Error};
use aes_gcm::{
    aead::{generic_array::GenericArray, Aead, NewAead, Payload},
    Aes128Gcm,
};
use async_trait::async_trait;
use p256::{ecdh::EphemeralSecret, EncodedPoint, PublicKey as ECDHPublicKey};
use rand::{rngs::OsRng, thread_rng, Rng};

use digest::Digest;
<<<<<<< HEAD
use hmac::{Hmac, Mac};
use sha2::Sha256;
use std::{any::Any, collections::VecDeque, convert::TryInto};
=======
use std::{any::Any, convert::TryInto};
>>>>>>> 5c4da33e
use tls_core::{
    cert::ServerCertDetails,
    ke::ServerKxDetails,
    key::{Certificate, PublicKey},
    msgs::{
        base::Payload as TLSPayload,
        enums::{CipherSuite, ContentType, NamedGroup, ProtocolVersion},
        handshake::Random,
        message::{OpaqueMessage, PlainMessage},
    },
    prf::prf,
    suites::{self, SupportedCipherSuite},
};

/// Implementation of TLS backend using RustCrypto primitives
pub struct RustCryptoBackend {
    client_random: Option<Random>,
    server_random: Option<Random>,
    // master_secret size is the same for all cipher suites
    master_secret: Option<[u8; 48]>,
    // extended master secret seed
    ems_seed: Option<Vec<u8>>,
    ecdh_pubkey: Option<Vec<u8>>,
    ecdh_secret: Option<EphemeralSecret>,
    // session_keys size can vary depending on the ciphersuite
    session_keys: Option<Vec<u8>>,
    protocol_version: Option<ProtocolVersion>,
    cipher_suite: Option<SupportedCipherSuite>,
    curve: Option<NamedGroup>,
    implemented_suites: [CipherSuite; 2],
    encrypter: Option<Encrypter>,
    decrypter: Option<Decrypter>,

    buffer_incoming: VecDeque<OpaqueMessage>,
}

impl RustCryptoBackend {
    /// Creates new instance of RustCrypto backend
    pub fn new() -> Self {
        Self {
            client_random: None,
            server_random: None,
            ecdh_pubkey: None,
            ecdh_secret: None,
            master_secret: None,
            ems_seed: None,
            session_keys: None,
            protocol_version: None,
            cipher_suite: None,
            curve: Some(NamedGroup::secp256r1),
            implemented_suites: [
                CipherSuite::TLS_ECDHE_ECDSA_WITH_AES_128_GCM_SHA256,
                CipherSuite::TLS_ECDHE_RSA_WITH_AES_128_GCM_SHA256,
            ],
            encrypter: None,
            decrypter: None,
            buffer_incoming: VecDeque::new(),
        }
    }

    /// Expands the handshake hash and master secret into verify_data for
    /// the Server_Finished
    pub fn verify_data_sf_tls12(&self, hs_hash: &[u8], ms: &[u8; 48]) -> [u8; 12] {
        let mut vd = [0u8; 12];
        prf(&mut vd, ms, b"server finished", hs_hash).expect("key length is valid");
        vd
    }

    /// Expands the handshake hash and master secret into verify_data for
    /// the Client_Finished
    pub fn verify_data_cf_tls12(&self, hs_hash: &[u8], ms: &[u8; 48]) -> [u8; 12] {
        let mut vd = [0u8; 12];
        prf(&mut vd, ms, b"client finished", hs_hash).expect("key length is valid");
        vd
    }

    /// Expands pre-master secret into session key using TLS 1.2 PRF
    /// Returns master_secret and session keys
    pub fn key_expansion_tls12(
        &mut self,
        client_random: &[u8; 32],
        server_random: &[u8; 32],
        pms: &[u8],
    ) -> ([u8; 48], [u8; 40]) {
        // first expand pms into ms
        let mut ms = [0u8; 48];
        prf(
            &mut ms,
            pms,
            b"master secret",
            &concat::<64>(client_random, server_random),
        )
        .expect("key length is valid");

        // expand ms into session keys
        let mut session_keys = [0u8; 40];
        prf(
            &mut session_keys,
            &ms,
            b"key expansion",
            &concat::<64>(server_random, client_random),
        )
        .expect("key length is valid");

        (ms, session_keys)
    }

    fn set_encrypter(&mut self) -> Result<(), BackendError> {
        let cipher_suite = self.cipher_suite.ok_or(BackendError::InvalidState(
            "can not set enccrypter, ciphersuite not set".to_string(),
        ))?;

        match cipher_suite.suite() {
            CipherSuite::TLS_ECDHE_RSA_WITH_AES_128_GCM_SHA256
            | CipherSuite::TLS_ECDHE_ECDSA_WITH_AES_128_GCM_SHA256 => {
                // extract client_write_key and client_write_iv. They may be at different
                // offsets depending on the cipher suite.
                let mut write_key = [0u8; 16];
                let mut write_iv = [0u8; 4];
                let session_keys = self
                    .session_keys
                    .as_ref()
                    .ok_or(BackendError::InvalidState(
                        "can not set encrypter, session_keys are not set".to_string(),
                    ))?;
                write_key.copy_from_slice(&session_keys[0..16]);
                write_iv.copy_from_slice(&session_keys[32..36]);
                self.encrypter = Some(Encrypter::new(write_key, write_iv, cipher_suite.suite()));
            }
            suite => return Err(BackendError::UnsupportedCiphersuite(suite)),
        }
        Ok(())
    }
    fn set_decrypter(&mut self) -> Result<(), BackendError> {
        let cipher_suite = self.cipher_suite.ok_or(BackendError::InvalidState(
            "can not set decrypter, ciphersuite not set".to_string(),
        ))?;

        match cipher_suite.suite() {
            CipherSuite::TLS_ECDHE_RSA_WITH_AES_128_GCM_SHA256
            | CipherSuite::TLS_ECDHE_ECDSA_WITH_AES_128_GCM_SHA256 => {
                // extract server_write_key and server_write_iv. They may be at different
                // offsets depending on the cipher suite.
                let mut write_key = [0u8; 16];
                let mut write_iv = [0u8; 4];
                let session_keys = self
                    .session_keys
                    .as_ref()
                    .ok_or(BackendError::InvalidState(
                        "can not set decrypter, session_keys are not set".to_string(),
                    ))?;
                write_key.copy_from_slice(&session_keys[16..32]);
                write_iv.copy_from_slice(&session_keys[36..40]);
                self.decrypter = Some(Decrypter::new(write_key, write_iv, cipher_suite.suite()));
            }
            suite => return Err(BackendError::UnsupportedCiphersuite(suite)),
        }
        Ok(())
    }
}

#[async_trait]
impl Backend for RustCryptoBackend {
    async fn set_protocol_version(&mut self, version: ProtocolVersion) -> Result<(), BackendError> {
        match version {
            ProtocolVersion::TLSv1_2 => {
                self.protocol_version = Some(version);
                Ok(())
            }
            version => return Err(BackendError::UnsupportedProtocolVersion(version)),
        }
    }

    async fn set_cipher_suite(&mut self, suite: SupportedCipherSuite) -> Result<(), BackendError> {
        let version = self.protocol_version.ok_or(BackendError::InvalidState(
            "can not set ciphersuite, protocol version not set".to_string(),
        ))?;

        if suite.version().version != version {
            return Err(BackendError::InvalidConfig(
                "Ciphersuite protocol version does not match configured version".to_string(),
            ));
        }

        if !self.implemented_suites.contains(&suite.suite()) {
            return Err(BackendError::UnsupportedCiphersuite(suite.suite()));
        }
        self.cipher_suite = Some(suite);

        Ok(())
    }

    async fn get_suite(&mut self) -> Result<SupportedCipherSuite, BackendError> {
        // TODO: do we assume already having probed the TLS server by this point
        // so that we know the exact ciphersuite it supports? Otherwise, we may
        // want to return multiple CSs here.
        // TODO can we just return the CipherSuite enum?
        Ok(suites::tls12::TLS_ECDHE_RSA_WITH_AES_128_GCM_SHA256)
    }

    async fn set_encrypt(&mut self, _mode: EncryptMode) -> Result<(), BackendError> {
        todo!()
    }

    async fn set_decrypt(&mut self, _mode: DecryptMode) -> Result<(), BackendError> {
        todo!()
    }

    async fn get_client_random(&mut self) -> Result<Random, BackendError> {
        // generate client random and store it
        let r = Random(thread_rng().gen());
        self.client_random = Some(r);
        Ok(r)
    }

    async fn get_client_key_share(&mut self) -> Result<PublicKey, BackendError> {
        // TODO make sure this and other methods are not called twice/out of order
        // generate our ECDH keypair
        let sk = EphemeralSecret::random(&mut OsRng);
        let pk_bytes = EncodedPoint::from(sk.public_key()).to_bytes().to_vec();
        self.ecdh_pubkey = Some(pk_bytes.clone());
        self.ecdh_secret = Some(sk);

        // return our ECDH pubkey
        let group = self.curve.ok_or(BackendError::InvalidState(
            "ECDH key curve not set yet".to_string(),
        ))?;

        Ok(PublicKey {
            group,
            key: pk_bytes,
        })
    }

    async fn set_server_random(&mut self, random: Random) -> Result<(), BackendError> {
        // store server random
        self.server_random = Some(random);
        Ok(())
    }

    async fn set_server_key_share(&mut self, key: PublicKey) -> Result<(), BackendError> {
        // convert raw server ECDH pubkey to an object
        let server_pk =
            ECDHPublicKey::from_sec1_bytes(&key.key).map_err(|_| BackendError::InvalidServerKey)?;

        let sk = self.ecdh_secret.as_ref().unwrap();
        // perform ECDH, obtain PMS (which is the X coordinate of the resulting
        // EC point). The size of X for 256-bit curves is 32 bytes, for 384-bit
        // curves it is 48 bytes etc.
        let x_size = match self.curve.ok_or(BackendError::InvalidState(
            "ECDH key curve not set yet".to_string(),
        ))? {
            NamedGroup::secp256r1 => 32,
            NamedGroup::secp384r1 => 48,
            group => return Err(BackendError::UnsupportedCurveGroup(group)),
        };

        let mut pms = vec![0u8; x_size];
        let secret = *sk.diffie_hellman(&server_pk).raw_secret_bytes();
        pms.copy_from_slice(&secret);

        let (client_random, server_random) = match (self.client_random, self.server_random) {
            (Some(cr), Some(sr)) => (cr.0, sr.0),
            _ => {
                return Err(BackendError::InvalidState(
                    "Client_random and/or server_random not set".to_string(),
                ))
            }
        };

        (self.master_secret, self.session_keys) = match self.protocol_version.ok_or(
            BackendError::InvalidState("Protocol version not set".to_string()),
        )? {
            ProtocolVersion::TLSv1_2 => {
                let (ms, ek) = self.key_expansion_tls12(&client_random, &server_random, &pms);
                (Some(ms), Some(ek.to_vec()))
            }
            version => return Err(BackendError::UnsupportedProtocolVersion(version)),
        };

        self.set_encrypter()?;
        self.set_decrypter()?;

        Ok(())
    }

    async fn set_server_cert_details(
        &mut self,
        _cert_details: ServerCertDetails,
    ) -> Result<(), BackendError> {
        Ok(())
    }

    async fn set_server_kx_details(
        &mut self,
        _kx_details: ServerKxDetails,
    ) -> Result<(), BackendError> {
        Ok(())
    }

    async fn set_hs_hash_client_key_exchange(&mut self, hash: Vec<u8>) -> Result<(), BackendError> {
        self.ems_seed = Some(hash.to_vec());
        Ok(())
    }

    async fn set_hs_hash_server_hello(&mut self, _hash: Vec<u8>) -> Result<(), BackendError> {
        Ok(())
    }

    async fn get_server_finished_vd(&mut self, hash: Vec<u8>) -> Result<Vec<u8>, BackendError> {
        let ms = self.master_secret.ok_or(BackendError::InvalidState(
            "Master secret not set".to_string(),
        ))?;

        let verify_data = match self.protocol_version.ok_or(BackendError::InvalidState(
            "Protocol version not set".to_string(),
        ))? {
            ProtocolVersion::TLSv1_2 => self.verify_data_sf_tls12(&hash, &ms),
            _ => unreachable!(),
        };
        Ok(verify_data.to_vec())
    }

    async fn get_client_finished_vd(&mut self, hash: Vec<u8>) -> Result<Vec<u8>, BackendError> {
        let ms = self.master_secret.ok_or(BackendError::InvalidState(
            "Master secret not set".to_string(),
        ))?;

        let verify_data = match self.protocol_version.ok_or(BackendError::InvalidState(
            "Protocol version not set".to_string(),
        ))? {
            ProtocolVersion::TLSv1_2 => self.verify_data_cf_tls12(&hash, &ms),
            _ => unreachable!(),
        };
        Ok(verify_data.to_vec())
    }

    async fn prepare_encryption(&mut self) -> Result<(), BackendError> {
        Ok(())
    }

    async fn encrypt(
        &mut self,
        msg: PlainMessage,
        seq: u64,
    ) -> Result<OpaqueMessage, BackendError> {
        let enc = self
            .encrypter
            .as_mut()
            .ok_or(BackendError::EncryptionError(
                "Encrypter not ready".to_string(),
            ))?;

        match enc.cipher_suite {
            CipherSuite::TLS_ECDHE_RSA_WITH_AES_128_GCM_SHA256
            | CipherSuite::TLS_ECDHE_ECDSA_WITH_AES_128_GCM_SHA256 => match msg.version {
                ProtocolVersion::TLSv1_2 => {
                    return enc.encrypt_aes128gcm(&msg, seq, &seq.to_be_bytes());
                }
                version => {
                    return Err(BackendError::UnsupportedProtocolVersion(version));
                }
            },
            suite => {
                return Err(BackendError::UnsupportedCiphersuite(suite));
            }
        }
    }

    async fn decrypt(
        &mut self,
        msg: OpaqueMessage,
        seq: u64,
    ) -> Result<PlainMessage, BackendError> {
        let dec = self
            .decrypter
            .as_mut()
            .ok_or(BackendError::DecryptionError(
                "Decrypter not ready".to_string(),
            ))?;

        match dec.cipher_suite {
            CipherSuite::TLS_ECDHE_RSA_WITH_AES_128_GCM_SHA256
            | CipherSuite::TLS_ECDHE_ECDSA_WITH_AES_128_GCM_SHA256 => match msg.version {
                ProtocolVersion::TLSv1_2 => {
                    return dec.decrypt_aes128gcm(&msg, seq);
                }
                version => {
                    return Err(BackendError::UnsupportedProtocolVersion(version));
                }
            },
            suite => {
                return Err(BackendError::UnsupportedCiphersuite(suite));
            }
        }
    }

    async fn buffer_incoming(&mut self, msg: OpaqueMessage) -> Result<(), BackendError> {
        self.buffer_incoming.push_back(msg);
        Ok(())
    }

    async fn next_incoming(&mut self) -> Result<Option<OpaqueMessage>, BackendError> {
        Ok(self.buffer_incoming.pop_front())
    }
}

/// Concatenates two slices into a new array.
///
/// # Panics
///
/// Panics if the size of the output array is not equal to the sum of the sizes of the input slices.
fn concat<const O: usize>(left: &[u8], right: &[u8]) -> [u8; O] {
    assert_eq!(left.len() + right.len(), O);
    let mut out = [0u8; O];
    out[..left.len()].copy_from_slice(left);
    out[left.len()..].copy_from_slice(right);
    out
}

pub struct Encrypter {
    write_key: [u8; 16],
    write_iv: [u8; 4],
    cipher_suite: CipherSuite,
}

impl Encrypter {
    pub fn new(write_key: [u8; 16], write_iv: [u8; 4], cipher_suite: CipherSuite) -> Self {
        Self {
            write_key,
            write_iv,
            cipher_suite,
        }
    }

    /// Encrypt with AES128GCM using TLS-specific AAD.
    fn encrypt_aes128gcm(
        &self,
        m: &PlainMessage,
        seq: u64,
        explicit_nonce: &[u8; 8],
    ) -> Result<OpaqueMessage, BackendError> {
        let mut aad = [0u8; 13];
        aad[..8].copy_from_slice(&seq.to_be_bytes());
        aad[8] = m.typ.get_u8();
        aad[9..11].copy_from_slice(&m.version.get_u16().to_be_bytes());
        aad[11..13].copy_from_slice(&(m.payload.0.len() as u16).to_be_bytes());
        let payload = Payload {
            msg: &m.payload.0,
            aad: &aad,
        };

        let mut nonce = [0u8; 12];
        nonce[..4].copy_from_slice(&self.write_iv);
        nonce[4..].copy_from_slice(explicit_nonce);
        let nonce = GenericArray::from_slice(&nonce);
        let cipher = Aes128Gcm::new_from_slice(&self.write_key).unwrap();
        // ciphertext will have the MAC appended
        let ciphertext = cipher
            .encrypt(nonce, payload)
            .map_err(|e| BackendError::EncryptionError(e.to_string()))?;

        // prepend the explicit nonce
        let mut nonce_ct_mac = vec![0u8; 0];
        nonce_ct_mac.extend(explicit_nonce.iter());
        nonce_ct_mac.extend(ciphertext.iter());
        let om = OpaqueMessage {
            typ: m.typ,
            version: m.version,
            payload: TLSPayload::new(nonce_ct_mac),
        };

        Ok(om)
    }
}

pub struct Decrypter {
    write_key: [u8; 16],
    write_iv: [u8; 4],
    cipher_suite: CipherSuite,
}

impl Decrypter {
    pub fn new(write_key: [u8; 16], write_iv: [u8; 4], cipher_suite: CipherSuite) -> Self {
        Self {
            write_key,
            write_iv,
            cipher_suite,
        }
    }

    fn decrypt_aes128gcm(&self, m: &OpaqueMessage, seq: u64) -> Result<PlainMessage, BackendError> {
        // TODO tls-client shouldnt call decrypt with CCS
        if m.typ == ContentType::ChangeCipherSpec {
            return Ok(PlainMessage {
                typ: m.typ,
                version: m.version,
                payload: TLSPayload(m.payload.0.clone()),
            });
        }
        let mut aad = [0u8; 13];
        aad[..8].copy_from_slice(&seq.to_be_bytes());
        aad[8] = m.typ.get_u8();
        aad[9..11].copy_from_slice(&m.version.get_u16().to_be_bytes());
        // 8-byte explicit nonce and 16-byte MAC are not counted towards
        // plaintext size.
        aad[11..13].copy_from_slice(&((m.payload.0.len() - 24) as u16).to_be_bytes());
        let aes_payload = Payload {
            msg: &m.payload.0[8..],
            aad: &aad,
        };

        let cipher = Aes128Gcm::new_from_slice(&self.write_key).unwrap();
        let mut nonce = [0u8; 12];
        nonce[..4].copy_from_slice(&self.write_iv);
        nonce[4..].copy_from_slice(&m.payload.0[0..8]);
        let nonce = GenericArray::from_slice(&nonce);
        let plaintext = cipher
            .decrypt(nonce, aes_payload)
            .map_err(|e| BackendError::DecryptionError(e.to_string()))?;

        Ok(PlainMessage {
            typ: m.typ,
            version: m.version,
            payload: TLSPayload(plaintext),
        })
    }
}<|MERGE_RESOLUTION|>--- conflicted
+++ resolved
@@ -9,13 +9,7 @@
 use rand::{rngs::OsRng, thread_rng, Rng};
 
 use digest::Digest;
-<<<<<<< HEAD
-use hmac::{Hmac, Mac};
-use sha2::Sha256;
-use std::{any::Any, collections::VecDeque, convert::TryInto};
-=======
-use std::{any::Any, convert::TryInto};
->>>>>>> 5c4da33e
+use std::{any::Any, convert::TryInto, collections::VecDeque};
 use tls_core::{
     cert::ServerCertDetails,
     ke::ServerKxDetails,
