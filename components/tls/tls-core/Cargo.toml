[package]
name = "tlsn-tls-core"
authors = ["TLSNotary Team"]
description = "Cryptographic operations for the TLSNotary TLS client"
keywords = ["tls", "mpc", "2pc"]
categories = ["cryptography"]
license = "MIT OR Apache-2.0"
version = "0.1.0-alpha.1"
edition = "2021"

[lib]
name = "tls_core"

[features]
default = ["logging", "tls12"]
serde = ["dep:serde"]
tls12 = []
handshake = []
ghash = []
logging = ["tracing"]

[dependencies]
rand.workspace = true
sct.workspace = true
webpki = { workspace = true, features = ["alloc", "std"] }
tracing = { workspace = true, optional = true }
ring.workspace = true
futures.workspace = true
<<<<<<< HEAD
serde = { workspace = true, optional = true, features = ["derive"] }
rustls-pemfile.workspace = true
thiserror.workspace = true
=======
serde = { workspace = true, optional = true, features = ["derive"] }
>>>>>>> 407fcb97
<|MERGE_RESOLUTION|>--- conflicted
+++ resolved
@@ -26,10 +26,6 @@
 tracing = { workspace = true, optional = true }
 ring.workspace = true
 futures.workspace = true
-<<<<<<< HEAD
 serde = { workspace = true, optional = true, features = ["derive"] }
 rustls-pemfile.workspace = true
-thiserror.workspace = true
-=======
-serde = { workspace = true, optional = true, features = ["derive"] }
->>>>>>> 407fcb97
+thiserror.workspace = true