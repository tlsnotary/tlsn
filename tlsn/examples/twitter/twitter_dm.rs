// This example shows how to notarize Twitter DMs.
//
// The example uses the notary server implemented in ../../../notary-server

use http_body_util::{BodyExt, Empty};
use hyper::{body::Bytes, Request, StatusCode};
use hyper_util::rt::TokioIo;
use std::{env, str};
use tlsn_core::{commitment::CommitmentKind, proof::TlsProof};
use tlsn_examples::request_notarization;
use tokio::io::AsyncWriteExt as _;
use tokio_util::compat::{FuturesAsyncReadCompatExt, TokioAsyncReadCompatExt};
use tracing::debug;

// Setting of the application server
const SERVER_DOMAIN: &str = "twitter.com";
const ROUTE: &str = "i/api/1.1/dm/conversation";
const USER_AGENT: &str = "Mozilla/5.0 (X11; Linux x86_64) AppleWebKit/537.36 (KHTML, like Gecko) Chrome/114.0.0.0 Safari/537.36";

// Setting of the notary server — make sure these are the same with the config in ../../../notary-server
const NOTARY_HOST: &str = "127.0.0.1";
const NOTARY_PORT: u16 = 7047;

#[tokio::main]
async fn main() {
    tracing_subscriber::fmt::init();

    // Load secret variables frome environment for twitter server connection
    dotenv::dotenv().ok();
    let conversation_id = env::var("CONVERSATION_ID").unwrap();
    let auth_token = env::var("AUTH_TOKEN").unwrap();
    let access_token = env::var("ACCESS_TOKEN").unwrap();
    let csrf_token = env::var("CSRF_TOKEN").unwrap();

<<<<<<< HEAD
    // Create a new prover
    let prover = request_notarization(
        NOTARY_HOST,
        NOTARY_PORT,
        Some(NOTARY_MAX_SENT),
        Some(NOTARY_MAX_RECV),
        SERVER_DOMAIN,
    )
    .await;
=======
    let (notary_tls_socket, session_id) =
        request_notarization(NOTARY_HOST, NOTARY_PORT, None, None).await;
>>>>>>> 23450a3d

    let client_socket = tokio::net::TcpStream::connect((SERVER_DOMAIN, 443))
        .await
        .unwrap();

    // Bind the Prover to server connection
    let (tls_connection, prover_fut) = prover.connect(client_socket.compat()).await.unwrap();
    let tls_connection = TokioIo::new(tls_connection.compat());

    // Grab a control handle to the Prover
    let prover_ctrl = prover_fut.control();

    // Spawn the Prover to be run concurrently
    let prover_task = tokio::spawn(prover_fut);

    // Attach the hyper HTTP client to the TLS connection
    let (mut request_sender, connection) = hyper::client::conn::http1::handshake(tls_connection)
        .await
        .unwrap();

    // Spawn the HTTP task to be run concurrently
    tokio::spawn(connection);

    // Build the HTTP request to fetch the DMs
    let request = Request::builder()
        .uri(format!(
            "https://{SERVER_DOMAIN}/{ROUTE}/{conversation_id}.json"
        ))
        .header("Host", SERVER_DOMAIN)
        .header("Accept", "*/*")
        .header("Accept-Encoding", "identity")
        .header("Connection", "close")
        .header("User-Agent", USER_AGENT)
        .header("Authorization", format!("Bearer {access_token}"))
        .header(
            "Cookie",
            format!("auth_token={auth_token}; ct0={csrf_token}"),
        )
        .header("Authority", SERVER_DOMAIN)
        .header("X-Twitter-Auth-Type", "OAuth2Session")
        .header("x-twitter-active-user", "yes")
        .header("X-Csrf-Token", csrf_token.clone())
        .body(Empty::<Bytes>::new())
        .unwrap();

    debug!("Sending request");

    // Because we don't need to decrypt the response right away, we can defer decryption
    // until after the connection is closed. This will speed up the proving process!
    prover_ctrl.defer_decryption().await.unwrap();

    let response = request_sender.send_request(request).await.unwrap();

    debug!("Sent request");

    assert!(response.status() == StatusCode::OK, "{}", response.status());

    debug!("Request OK");

    // Pretty printing :)
    let payload = response.into_body().collect().await.unwrap().to_bytes();
    let parsed =
        serde_json::from_str::<serde_json::Value>(&String::from_utf8_lossy(&payload)).unwrap();
    debug!("{}", serde_json::to_string_pretty(&parsed).unwrap());

    // The Prover task should be done now, so we can grab it.
    let prover = prover_task.await.unwrap().unwrap();

    // Upgrade the prover to an HTTP prover, and start notarization.
    let mut prover = prover.to_http().unwrap().start_notarize();

    // Commit to the transcript with the default committer, which will commit using BLAKE3.
    prover.commit().unwrap();

    // Finalize, returning the notarized HTTP session
    let notarized_session = prover.finalize().await.unwrap();

    debug!("Notarization complete!");

    // Dump the notarized session to a file
    let mut file = tokio::fs::File::create("twitter_dm.json").await.unwrap();
    file.write_all(
        serde_json::to_string_pretty(notarized_session.session())
            .unwrap()
            .as_bytes(),
    )
    .await
    .unwrap();

    let session_proof = notarized_session.session_proof();

    let mut proof_builder = notarized_session.session().data().build_substrings_proof();

    // Prove the request, while redacting the secrets from it.
    let request = &notarized_session.transcript().requests[0];

    proof_builder
        .reveal_sent(&request.without_data(), CommitmentKind::Blake3)
        .unwrap();

    proof_builder
        .reveal_sent(&request.request.target, CommitmentKind::Blake3)
        .unwrap();

    for header in &request.headers {
        // Only reveal the host header
        if header.name.as_str().eq_ignore_ascii_case("Host") {
            proof_builder
                .reveal_sent(header, CommitmentKind::Blake3)
                .unwrap();
        } else {
            proof_builder
                .reveal_sent(&header.without_value(), CommitmentKind::Blake3)
                .unwrap();
        }
    }

    // Prove the entire response, as we don't need to redact anything
    let response = &notarized_session.transcript().responses[0];

    proof_builder
        .reveal_recv(response, CommitmentKind::Blake3)
        .unwrap();

    // Build the proof
    let substrings_proof = proof_builder.build().unwrap();

    let proof = TlsProof {
        session: session_proof,
        substrings: substrings_proof,
    };

    // Dump the proof to a file.
    let mut file = tokio::fs::File::create("twitter_dm_proof.json")
        .await
        .unwrap();
    file.write_all(serde_json::to_string_pretty(&proof).unwrap().as_bytes())
        .await
        .unwrap();
}<|MERGE_RESOLUTION|>--- conflicted
+++ resolved
@@ -32,20 +32,15 @@
     let access_token = env::var("ACCESS_TOKEN").unwrap();
     let csrf_token = env::var("CSRF_TOKEN").unwrap();
 
-<<<<<<< HEAD
     // Create a new prover
     let prover = request_notarization(
         NOTARY_HOST,
         NOTARY_PORT,
-        Some(NOTARY_MAX_SENT),
-        Some(NOTARY_MAX_RECV),
+        None,
+        None,
         SERVER_DOMAIN,
     )
     .await;
-=======
-    let (notary_tls_socket, session_id) =
-        request_notarization(NOTARY_HOST, NOTARY_PORT, None, None).await;
->>>>>>> 23450a3d
 
     let client_socket = tokio::net::TcpStream::connect((SERVER_DOMAIN, 443))
         .await
